/*
 * Copyright 2025 Darcy Davidson
 *
 * Licensed under the Apache License, Version 2.0 (the "License");
 * you may not use this file except in compliance with the License.
 * You may obtain a copy of the License at
 *
 *     http://www.apache.org/licenses/LICENSE-2.0
 *
 * Unless required by applicable law or agreed to in writing, software
 * distributed under the License is distributed on an "AS IS" BASIS,
 * WITHOUT WARRANTIES OR CONDITIONS OF ANY KIND, either express or implied.
 * See the License for the specific language governing permissions and
 * limitations under the License.
 */

// Load environment variables from .env file
import dotenv from 'dotenv';
dotenv.config();

import express, { Request, Response } from 'express';
import * as fs from 'fs-extra';
import * as path from 'path';
import { marked } from 'marked';
import { logger } from './utils/logger';
import * as WebSocket from 'ws';
import * as chokidar from 'chokidar';
import { FSWatcher } from 'chokidar';
import * as http from 'http';
import { exec } from 'child_process';
import multer from 'multer';
import type {
  Config, ConfigPaths, DocumentItem, DocumentMetadata, Enabler, EnablerData,
  Capability, FileLocation, VersionInfo, Dependency
} from './types/server-types';
<<<<<<< HEAD
import rateLimit from 'express-rate-limit';
import { initializeDatabase, getUserByUsername, updateLastLogin } from './utils/database';
import { generateToken, validateToken, extractToken } from './utils/auth';
import { verifyPassword } from './utils/password';
=======
import { chatService } from './services/chatService';
>>>>>>> 59dac035

// File watcher variable for graceful shutdown
let fileWatcher: FSWatcher | null = null;
let wss: WebSocket.Server | null = null; // WebSocket server

// Load version from package.json
let version: VersionInfo;
try {
  version = JSON.parse(fs.readFileSync('./package.json', 'utf8'));
} catch (error: any) {
  console.error('Error loading package.json, using default:', error.message);
  version = { version: 'unknown' };
}

// Security utility for path validation
function validateAndResolvePath(inputPath: string, allowedRoot: string, description: string = 'path'): string {
  try {
    // Normalize and resolve the path
    const normalizedInput = path.normalize(inputPath).replace(/^(\.[\\\/])+/, '')
    const resolvedPath = path.resolve(allowedRoot, normalizedInput)
    const resolvedRoot = path.resolve(allowedRoot)

    // Check if resolved path is within allowed root
    if (!resolvedPath.startsWith(resolvedRoot)) {
      throw new Error(`Invalid ${description}: Path traversal detected`)
    }

    // Additional security checks
    if (resolvedPath.includes('..') || resolvedPath.includes('node_modules')) {
      throw new Error(`Invalid ${description}: Suspicious path detected`)
    }

    return resolvedPath
  } catch (error: any) {
    console.error(`Path validation failed for ${description}:`, error.message)
    throw new Error(`Security validation failed: ${error.message}`)
  }
}

// Configuration validation schema
function validateConfig(config: Config): string[] {
  const errors: string[] = []

  // Validate required structure
  if (!config || typeof config !== 'object') {
    errors.push('Config must be a valid object')
    return errors
  }

  // Validate workspaces
  if (!config.workspaces || !Array.isArray(config.workspaces)) {
    errors.push('Config must have a workspaces array')
  }

  if (!config.activeWorkspaceId || typeof config.activeWorkspaceId !== 'string') {
    errors.push('Config must have an activeWorkspaceId')
  }

  const activeWorkspace = config.workspaces?.find(ws => ws.id === config.activeWorkspaceId)
  if (!activeWorkspace) {
    errors.push('Active workspace not found in workspaces array')
  } else {
    if (!activeWorkspace.projectPaths || !Array.isArray(activeWorkspace.projectPaths)) {
      errors.push('Active workspace must have projectPaths array')
    }
  }

  // Validate templates path
  if (!config.templates || typeof config.templates !== 'string') {
    errors.push('Config must have a templates path')
  }
  
  // Validate server config
  if (config.server) {
    if (config.server.port !== undefined) {
      const port = Number(config.server.port)
      if (!Number.isInteger(port) || port < 1 || port > 65535) {
        errors.push('Config server.port must be a valid port number (1-65535)')
      }
    }
  }
  
  // Validate UI config
  if (config.ui) {
    if (config.ui.title !== undefined && typeof config.ui.title !== 'string') {
      errors.push('Config ui.title must be a string')
    }
    if (config.ui.description !== undefined && typeof config.ui.description !== 'string') {
      errors.push('Config ui.description must be a string')
    }
  }
  
  // Validate defaults
  if (config.defaults) {
    const validOwnerPattern = /^[a-zA-Z0-9\s-_.]+$/
    if (config.defaults.owner !== undefined) {
      if (typeof config.defaults.owner !== 'string' || !validOwnerPattern.test(config.defaults.owner)) {
        errors.push('Config defaults.owner must be a valid name string')
      }
    }
    
    const validReviewValues = ['Required', 'Not Required']
    const reviewFields = ['analysisReview', 'designReview', 'requirementsReview', 'codeReview']
    for (const field of reviewFields) {
      if (config.defaults[field] !== undefined && !validReviewValues.includes(config.defaults[field])) {
        errors.push(`Config defaults.${field} must be either 'Required' or 'Not Required'`)
      }
    }
  }
  
  return errors
}

// Function to get resolved paths from workspace config
function getConfigPaths(config: Config): ConfigPaths {
  const activeWorkspace = config.workspaces.find(ws => ws.id === config.activeWorkspaceId)


  if (!activeWorkspace) {
    console.error(`[CONFIG] Active workspace not found: ${config.activeWorkspaceId}`)
    // Fallback to first workspace if available
    const fallbackWorkspace = config.workspaces[0]
    if (!fallbackWorkspace) {
      throw new Error('No workspaces available')
    }
    console.warn(`[CONFIG] Using fallback workspace: ${fallbackWorkspace.id}`)
    const fallbackPaths = fallbackWorkspace.projectPaths.map(pathItem => {
      if (typeof pathItem === 'string') {
        return pathItem // Legacy format
      }
      return pathItem.path // New format with icon
    })
    return {
      projectPaths: fallbackPaths,
      templates: config.templates
    }
  }

  // Extract just the path strings from path objects (support both legacy string format and new object format)
  const projectPaths = activeWorkspace.projectPaths.map(pathItem => {
    if (typeof pathItem === 'string') {
      return pathItem // Legacy format
    }
    return pathItem.path // New format with icon
  })

  return {
    projectPaths: projectPaths,
    templates: config.templates
  }
}

// Deep merge function for configuration objects
function deepMerge(target: any, source: any): any {
  const result = { ...target };

  for (const key in source) {
    if (source[key] !== null && typeof source[key] === 'object' && !Array.isArray(source[key])) {
      result[key] = deepMerge(target[key] || {}, source[key]);
    } else {
      result[key] = source[key];
    }
  }

  return result;
}

// Load configuration with factory + local override pattern
logger.info('Server working directory', { cwd: process.cwd() });
logger.info('Server file location', { dirname: __dirname });
logger.info('Anvil version', { version: version.version });
let config: Config;
try {
  // Load factory configuration
  const factoryConfig = JSON.parse(fs.readFileSync('./config.json', 'utf8'));
  logger.info('Factory config loaded successfully');

  // Load local overrides if they exist
  let localOverrides = {};
  try {
    if (fs.existsSync('./config.local.json')) {
      localOverrides = JSON.parse(fs.readFileSync('./config.local.json', 'utf8'));
      logger.info('Local config overrides loaded', { overrides: Object.keys(localOverrides) });
    } else {
      logger.info('No config.local.json found, using factory defaults only');
    }
  } catch (localError) {
    console.warn('Error loading config.local.json, ignoring local overrides:', localError.message);
  }

  // Merge factory config with local overrides
  const mergedConfig = deepMerge(factoryConfig, localOverrides);

  // Validate final merged configuration
  const validationErrors = validateConfig(mergedConfig)
  if (validationErrors.length > 0) {
    console.error('Configuration validation failed:');
    validationErrors.forEach(error => console.error('  -', error))
    console.error('Using default configuration instead');
    throw new Error('Invalid configuration')
  }

  config = mergedConfig;
  // Set log level from config
  if (config.logging?.level) {
    logger.setLogLevel(config.logging.level);
  }

  const activeWorkspace = config.workspaces.find(w => w.id === config.activeWorkspaceId);
  logger.info('Config loaded and validated successfully', {
    port: config.server?.port,
    projectPaths: activeWorkspace?.projectPaths?.length,
    activeWorkspace: config.activeWorkspaceId,
    logLevel: config.logging?.level || 'INFO'
  });

  // Initialize chat service with AI assistant config
  if (config.aiAssistant) {
    chatService.setConfig(config.aiAssistant);
  }
} catch (error) {
  console.error('Error loading configuration, using defaults:', error.message);
  // Default workspace configuration
  config = {
    workspaces: [
      {
        id: "ws-default",
        name: "Default Workspace",
        description: "Default workspace",
        isActive: true,
        projectPaths: ["../specifications"]
      }
    ],
    activeWorkspaceId: "ws-default",
    templates: "./templates",
    server: {
      port: 3000
    },
    ui: {
      title: 'Anvil',
      description: 'Product Requirement Documents Browser'
    }
  };
}

// Function to reload config from disk
async function reloadConfig(): Promise<void> {
  try {
    console.log('[CONFIG] Reloading configuration from disk...');

    // Load factory configuration
    const factoryConfig = JSON.parse(fs.readFileSync('./config.json', 'utf8'));

    // Load local overrides if they exist
    let localOverrides = {};
    if (fs.existsSync('./config.local.json')) {
      localOverrides = JSON.parse(fs.readFileSync('./config.local.json', 'utf8'));
      console.log('[CONFIG] Reloaded local config overrides:', Object.keys(localOverrides));
    }

    // Merge factory config with local overrides
    const mergedConfig = deepMerge(factoryConfig, localOverrides);

    // Validate final merged configuration
    const validationErrors = validateConfig(mergedConfig);
    if (validationErrors.length > 0) {
      console.error('[CONFIG] Config validation failed during reload:', validationErrors);
      throw new Error('Config validation failed: ' + validationErrors.join(', '));
    }

    // Update global config
    config = mergedConfig;
    console.log('[CONFIG] Config reloaded successfully, activeWorkspaceId:', config.activeWorkspaceId);

    // Re-initialize chat service with updated AI assistant config
    if (config.aiAssistant) {
      chatService.setConfig(config.aiAssistant);
    }

  } catch (error) {
    console.error('[CONFIG] Error reloading configuration:', error.message);
    throw error;
  }
}

const app = express();
const PORT = process.env.PORT || config.server.port;

// Middleware
app.use(express.json({ limit: '10mb' }));

// Configure multer for file uploads (store in memory temporarily)
const storage = multer.memoryStorage();
const upload = multer({
  storage: storage,
  limits: {
    fileSize: 10 * 1024 * 1024, // 10MB limit
  },
  fileFilter: (req, file, cb) => {
    // Accept markdown, text, pdf, and word documents
    const allowedMimes = [
      'text/markdown',
      'text/plain',
      'application/pdf',
      'application/msword',
      'application/vnd.openxmlformats-officedocument.wordprocessingml.document'
    ];
    const allowedExts = ['.md', '.txt', '.pdf', '.doc', '.docx'];
    const ext = path.extname(file.originalname).toLowerCase();

    if (allowedMimes.includes(file.mimetype) || allowedExts.includes(ext)) {
      cb(null, true);
    } else {
      cb(new Error('Invalid file type. Only markdown, text, PDF, and Word documents are allowed.'));
    }
  }
});

// Set up marked with options
marked.setOptions({
  breaks: true,
  gfm: true
});


// Serve static files from React build
app.use(express.static('dist'));

// Function to scan directory for markdown files
async function scanDirectory(dirPath: string, baseUrl: string = ''): Promise<DocumentItem[]> {
  const items = [];

  if (!await fs.pathExists(dirPath)) {
    return items;
  }

  const files = await fs.readdir(dirPath);

  for (const file of files) {
    const fullPath = path.join(dirPath, file);
    const stat = await fs.stat(fullPath);

    if (stat.isDirectory()) {
      const subItems = await scanDirectory(fullPath, `${baseUrl}/${file}`);
      if (subItems.length > 0) {
        items.push({
          name: file,
          type: 'directory',
          path: `${baseUrl}/${file}`,
          children: subItems
        });
      }
    } else if (file.endsWith('.md')) {
      const content = await fs.readFile(fullPath, 'utf8');
      const metadata = extractMetadata(content);
      const title = metadata.title;
      const name = metadata.name;
      const description = metadata.description;
      const type = metadata.type;
      const id = metadata.id;
      const capabilityId = metadata.capabilityId;
      const system = metadata.system;
      const component = metadata.component;
      const status = metadata.status;
      const approval = metadata.approval;

      // Determine type based on filename or explicit type field
      let itemType = 'document'
      if (baseUrl.includes('/templates')) {
        itemType = 'template'
      } else if (file.includes('-capability.md')) {
        itemType = 'capability'
      } else if (file.includes('-enabler.md')) {
        itemType = 'enabler'
      } else if (type) {
        itemType = type
      }

      const item: DocumentItem = {
        name: name || file,
        title: title || file.replace('.md', ''),
        description: description,
        type: itemType as any,
        path: baseUrl ? `${baseUrl.replace(/^\//, '')}/${file}` : file,
        projectPath: dirPath, // Add source project path for workspace support
        fullPath: fullPath, // Add the absolute path for proper access
        id: id,
        system: system,
        component: component,
        status: status,
        approval: approval,
        priority: metadata.priority,
        capabilityId: capabilityId,
        ...(metadata.functionalRequirements && { functionalRequirements: metadata.functionalRequirements }),
        ...(metadata.nonFunctionalRequirements && { nonFunctionalRequirements: metadata.nonFunctionalRequirements })
      };

      items.push(item);
    }
  }

  return items;
}

// Function to scan multiple project paths and combine results
async function scanProjectPaths(projectPaths: string[]): Promise<DocumentItem[]> {
  let allItems = [];

  for (const projectPath of projectPaths) {
    const resolvedPath = path.resolve(projectPath);
    const items = await scanDirectory(resolvedPath);
    allItems = allItems.concat(items);
  }

  return allItems;
}

// Function to find file across project paths
async function findFileInProjectPaths(filePath: string, projectPaths: (string | { path: string; icon?: string })[]): Promise<FileLocation | null> {
  for (const projectPath of projectPaths) {
    // Ensure projectPath is a string - handle both legacy string format and new object format
    const pathString = typeof projectPath === 'string' ? projectPath : projectPath.path;
    const fullPath = path.join(path.resolve(pathString), filePath);
    if (await fs.pathExists(fullPath)) {
      return {
        fullPath,
        projectRoot: path.resolve(pathString)
      };
    }
  }
  return null;
}

// Extract title from markdown content
function extractTitle(content: string): string | null {
  const match = content.match(/^#\s+(.+)$/m);
  return match ? match[1] : null;
}

// Extract description from markdown metadata
function extractDescription(content: string): string | null {
  const match = content.match(/^-\s*\*\*Description\*\*:\s*(.+)$/m);
  return match ? match[1] : null;
}

// Remove redundant title header from content for display view
function removeRedundantHeader(content) {
  // Remove the first line if it starts with # (the title header)
  // This prevents duplicate titles since DocumentView shows title in header
  return content.replace(/^#\s+.+\n*/, '');
}

// Enhance dependency tables with capability names
async function enhanceDependencyTablesWithNames(html) {
  try {
    const configPaths = getConfigPaths(config);

    // Create a map of capability ID to name for quick lookup
    const capabilityMap = new Map();

    // Read all capability files from all project paths to build the map
    for (const projectPath of configPaths.projectPaths) {
      const resolvedPath = path.resolve(projectPath);
      if (!await fs.pathExists(resolvedPath)) {
        continue;
      }

      const files = await fs.readdir(resolvedPath);
      const capabilityFiles = files.filter(file => file.endsWith('-capability.md'));

      for (const file of capabilityFiles) {
        try {
          const filePath = path.join(resolvedPath, file);
          const content = await fs.readFile(filePath, 'utf8');
          const id = extractId(content);
          const name = extractName(content);

          if (id && name) {
            capabilityMap.set(id, name);
          }
        } catch (error) {
          console.warn(`Could not process capability file ${file}:`, error.message);
        }
      }
    }
    
    // Enhanced regex to find dependency table rows with capability IDs
    const dependencyTableRegex = /<tr>\s*<td>([A-Z]+-\d+)<\/td>\s*<td>([^<]*)<\/td>\s*<\/tr>/g;
    
    // Replace each table row with enhanced version that includes capability name
    const enhancedHtml = html.replace(dependencyTableRegex, (match, capabilityId, description) => {
      const capabilityName = capabilityMap.get(capabilityId);
      
      if (capabilityName) {
        // Add the name after the ID in the same cell
        return match.replace(
          `<td>${capabilityId}</td>`,
          `<td><strong>${capabilityId}</strong><br/><span style="font-size: 0.9em; opacity: 0.8;">${capabilityName}</span></td>`
        );
      }
      
      return match; // Return unchanged if no name found
    });
    
    return enhancedHtml;
  } catch (error) {
    console.warn('Error enhancing dependency tables:', error.message);
    return html; // Return original HTML if enhancement fails
  }
}

// Function to enhance enabler tables with dynamic data
async function enhanceEnablerTablesWithDynamicData(html) {
  try {
    const configPaths = getConfigPaths(config);

    // Create a map of enabler ID to enabler data for quick lookup
    const enablerMap = new Map();

    // Read all enabler files from all project paths to build the map
    for (const projectPath of configPaths.projectPaths) {
      // Ensure projectPath is a string - handle both legacy string format and new object format
      const pathString = typeof projectPath === 'string' ? projectPath : (projectPath as { path: string }).path;
      const resolvedPath = path.resolve(pathString);
      if (!await fs.pathExists(resolvedPath)) {
        continue;
      }

      const files = await fs.readdir(resolvedPath);
      const enablerFiles = files.filter(file => file.endsWith('-enabler.md'));

      for (const file of enablerFiles) {
        try {
          const filePath = path.join(resolvedPath, file);
          const content = await fs.readFile(filePath, 'utf8');
          const metadata = extractMetadata(content);

          if (metadata.id) {
            const enablerEntry = {
              id: metadata.id,
              name: metadata.name || metadata.title || 'Unnamed',
              status: metadata.status || 'Unknown',
              approval: metadata.approval || 'Unknown',
              priority: metadata.priority || 'Unknown'
            };

            // Debug logging for ENB-138959 specifically
            if (metadata.id === 'ENB-138959') {
              logger.debug('🔍 Loading ENB-138959 enabler metadata', {
                file: filePath,
                extractedPriority: metadata.priority,
                extractedStatus: metadata.status,
                extractedApproval: metadata.approval,
                finalEntry: enablerEntry
              });
            }

            enablerMap.set(metadata.id, enablerEntry);
          }
        } catch (err) {
          console.warn(`Error reading enabler file ${file}:`, err.message);
        }
      }
    }

    // Find and enhance enabler tables in the HTML
    // Look for tables with "Enabler ID" header
    let enhancedHtml = html.replace(
      /<table[\s\S]*?<\/table>/g,
      (tableMatch) => {
        // Check if this table has "Enabler ID" in the header
        if (tableMatch.includes('Enabler ID')) {
          // Transform the table to include dynamic data
          return tableMatch.replace(
            /<tr[^>]*>[\s\S]*?<\/tr>/g,
            (rowMatch, index) => {
              // Skip the header row and separator row
              if (rowMatch.includes('Enabler ID') || rowMatch.includes('---')) {
                return rowMatch;
              }

              // Extract enabler ID from the row
              const enablerIdMatch = rowMatch.match(/<td[^>]*>(ENB-\d+)<\/td>/);
              if (enablerIdMatch) {
                const enablerId = enablerIdMatch[1];
                const enablerData = enablerMap.get(enablerId);

                if (enablerData) {
                  // Check if this is single column (1), old 2-column format (2), or legacy 6-column format
                  const cellCount = (rowMatch.match(/<td[^>]*>/g) || []).length;

                  if (cellCount === 1) {
                    // Single column format: Only ID
                    return `<tr>
                      <td>${enablerData.id}</td>
                      <td>${enablerData.name}</td>
                      <td><span class="status-${enablerData.status.toLowerCase().replace(/\s+/g, '-')}">${enablerData.status}</span></td>
                      <td><span class="approval-${enablerData.approval.toLowerCase().replace(/\s+/g, '-')}">${enablerData.approval}</span></td>
                      <td><span class="priority-${enablerData.priority.toLowerCase()}">${enablerData.priority}</span></td>
                    </tr>`;
                  } else if (cellCount === 2) {
                    // Two column format: ID and Description
                    // Transform to full format with dynamic data
                    const descriptionMatch = rowMatch.match(/<td[^>]*>(?:ENB-\d+)<\/td>\s*<td[^>]*>(.*?)<\/td>/);
                    const description = descriptionMatch ? descriptionMatch[1] : '';

                    return `<tr>
                      <td>${enablerData.id}</td>
                      <td>${enablerData.name}</td>
                      <td><span class="status-${enablerData.status.toLowerCase().replace(/\s+/g, '-')}">${enablerData.status}</span></td>
                      <td><span class="approval-${enablerData.approval.toLowerCase().replace(/\s+/g, '-')}">${enablerData.approval}</span></td>
                      <td><span class="priority-${enablerData.priority.toLowerCase()}">${enablerData.priority}</span></td>
                    </tr>`;
                  } else {
                    // Legacy format: Update with fresh data
                    // Transform old format to new format without description column
                    return `<tr>
                      <td>${enablerData.id}</td>
                      <td>${enablerData.name}</td>
                      <td><span class="status-${enablerData.status.toLowerCase().replace(/\s+/g, '-')}">${enablerData.status}</span></td>
                      <td><span class="approval-${enablerData.approval.toLowerCase().replace(/\s+/g, '-')}">${enablerData.approval}</span></td>
                      <td><span class="priority-${enablerData.priority.toLowerCase()}">${enablerData.priority}</span></td>
                    </tr>`;
                  }
                } else {
                  // Enabler not found - show warning
                  return rowMatch.replace(
                    /<td[^>]*>(ENB-\d+)<\/td>/,
                    `<td><strong style="color: #d32f2f;">${enablerId} (Not Found)</strong></td>`
                  );
                }
              }

              return rowMatch;
            }
          );
        }
        return tableMatch;
      }
    );

    // Also update the table header if it's the new format (single column or old format)
    enhancedHtml = enhancedHtml.replace(
      /<tr[^>]*>\s*<th[^>]*>Enabler ID<\/th>\s*(<th[^>]*>Description<\/th>\s*)?<\/tr>/,
      `<tr>
        <th>Enabler ID</th>
        <th>Name</th>
        <th>Status</th>
        <th>Approval</th>
        <th>Priority</th>
      </tr>`
    );

    return enhancedHtml;
  } catch (error) {
    console.warn('Error enhancing enabler tables:', error.message);
    return html; // Return original HTML if enhancement fails
  }
}

// Extract type from markdown metadata
function extractType(content) {
  const match = content.match(/^-\s*\*\*Type\*\*:\s*(.+)$/m);
  return match ? match[1].toLowerCase() : null;
}

// Extract capability ID from enabler metadata
function extractCapabilityId(content) {
  const match = content.match(/^-\s*\*\*Capability ID\*\*:\s*(CAP-\d+)/m);
  return match ? match[1].trim() : null;
}

// Extract ID from metadata (for both capabilities and enablers)
function extractId(content) {
  const match = content.match(/^-\s*\*\*ID\*\*:\s*(.+)$/m);
  return match ? match[1].trim() : null;
}

function extractName(content) {
  const match = content.match(/^-\s*\*\*Name\*\*:\s*(.+)$/m);
  return match ? match[1].trim() : null;
}

function extractStatus(content) {
  const match = content.match(/^-\s*\*\*Status\*\*:\s*(.+)$/m);
  return match ? match[1].trim() : null;
}

function extractApproval(content) {
  const match = content.match(/^-\s*\*\*Approval\*\*:\s*(.+)$/m);
  return match ? match[1].trim() : null;
}

function extractPriority(content) {
  const match = content.match(/^-\s*\*\*Priority\*\*:\s*(.+)$/m);
  return match ? match[1].trim() : null;
}

function extractSystem(content) {
  const match = content.match(/^-\s*\*\*System\*\*:\s*(.+)$/m);
  return match ? match[1].trim() : null;
}

// Extract all metadata from content into a single object
function extractMetadata(content: string): DocumentMetadata {
  const type = extractType(content);
  const metadata: any = {
    id: extractId(content),
    name: extractName(content),
    title: extractTitle(content),
    description: extractDescription(content),
    type: type,
    status: extractStatus(content),
    approval: extractApproval(content),
    priority: extractPriority(content),
    system: extractSystem(content),
    component: extractComponent(content),
    capabilityId: extractCapabilityId(content)
  };

  // Add requirements for enablers
  if (type === 'enabler') {
    metadata.functionalRequirements = parseFunctionalRequirements(content);
    metadata.nonFunctionalRequirements = parseNonFunctionalRequirements(content);
  }

  return metadata;
}

// Requirement parsing functions
function parseFunctionalRequirements(markdown: string): any[] {
  return parseRequirementsTable(markdown, 'Functional Requirements', ['id', 'name', 'requirement', 'priority', 'status', 'approval']);
}

function parseNonFunctionalRequirements(markdown: string): any[] {
  return parseRequirementsTable(markdown, 'Non-Functional Requirements', ['id', 'name', 'type', 'requirement', 'priority', 'status', 'approval']);
}

function parseRequirementsTable(markdown: string, sectionTitle: string, fields: string[]): any[] {
  const lines = markdown.split('\n');
  const sectionIndex = lines.findIndex(line => line.includes(sectionTitle));

  if (sectionIndex === -1) return [];

  // Find the table start (look for | headers |)
  let tableStart = -1;
  for (let i = sectionIndex; i < lines.length; i++) {
    if (lines[i].trim().startsWith('|') && lines[i].includes('|')) {
      tableStart = i;
      break;
    }
  }

  if (tableStart === -1) return [];

  // Skip header and separator rows
  const dataStart = tableStart + 2;
  const requirements: any[] = [];

  for (let i = dataStart; i < lines.length; i++) {
    const line = lines[i].trim();

    // Stop if we hit an empty line or next section
    if (!line || (!line.startsWith('|') && line.startsWith('#'))) break;

    if (line.startsWith('|') && line.endsWith('|')) {
      const cells = line.split('|').map(cell => cell.trim()).filter(cell => cell !== '');

      if (cells.length >= fields.length) {
        const requirement: any = {};
        fields.forEach((field, index) => {
          requirement[field] = cells[index] || '';
        });
        requirements.push(requirement);
      }
    }
  }

  return requirements;
}

// ID Generation Functions (Server-side)
// Replicates client-side logic for generating unique IDs

/**
 * Generates a semi-unique 6-digit number based on current timestamp and random component
 * @returns {string} A 6-digit number string
 */
function generateSemiUniqueNumber() {
  // Use current timestamp (last 4 digits) + 2-digit random number
  const now = Date.now();
  const timeComponent = parseInt(now.toString().slice(-4));
  const randomComponent = Math.floor(Math.random() * 100);

  // Combine and ensure it's 6 digits
  const combined = timeComponent * 100 + randomComponent;

  // Ensure it's exactly 6 digits by padding or truncating
  return combined.toString().padStart(6, '0').slice(-6);
}

/**
 * Scans all project files to get existing IDs
 * @param {string} prefix - The ID prefix to search for ('CAP-' or 'ENB-')
 * @returns {Promise<string[]>} Array of existing IDs
 */
async function scanExistingIds(prefix) {
  try {
    const configPaths = getConfigPaths(config);
    const allItems = await scanProjectPaths(configPaths.projectPaths);

    const existingIds = [];
    for (const item of allItems) {
      if (item.metadata && item.metadata.id && item.metadata.id.startsWith(prefix)) {
        existingIds.push(item.metadata.id);
      }
    }

    return existingIds;
  } catch (error) {
    console.error(`[ID-SCAN] Error scanning existing ${prefix} IDs:`, error);
    return [];
  }
}

/**
 * Generates a unique capability ID
 * @returns {Promise<string>} New capability ID in format CAP-123456
 */
async function generateCapabilityId() {
  const existingIds = await scanExistingIds('CAP-');
  let attempts = 0;
  const maxAttempts = 100;

  while (attempts < maxAttempts) {
    const newNumber = generateSemiUniqueNumber();
    const newId = `CAP-${newNumber}`;

    if (!existingIds.includes(newId)) {
      return newId;
    }

    attempts++;
    // Small delay to ensure different timestamp
    const start = Date.now();
    while (Date.now() - start < 1) { /* wait */ }
  }

  // Fallback to sequential numbering if semi-unique generation fails
  let sequentialNum = 100000;
  while (existingIds.includes(`CAP-${sequentialNum}`)) {
    sequentialNum++;
  }

  return `CAP-${sequentialNum}`;
}

/**
 * Generates a unique enabler ID
 * @returns {Promise<string>} New enabler ID in format ENB-123456
 */
async function generateEnablerId() {
  const existingIds = await scanExistingIds('ENB-');
  let attempts = 0;
  const maxAttempts = 100;

  while (attempts < maxAttempts) {
    const newNumber = generateSemiUniqueNumber();
    const newId = `ENB-${newNumber}`;

    if (!existingIds.includes(newId)) {
      return newId;
    }

    attempts++;
    // Small delay to ensure different timestamp
    const start = Date.now();
    while (Date.now() - start < 1) { /* wait */ }
  }

  // Fallback to sequential numbering if semi-unique generation fails
  let sequentialNum = 100000;
  while (existingIds.includes(`ENB-${sequentialNum}`)) {
    sequentialNum++;
  }

  return `ENB-${sequentialNum}`;
}

/**
 * Generates a unique functional requirement ID
 * @returns {Promise<string>} New FR ID in format FR-123456
 */
async function generateFunctionalRequirementId() {
  const existingIds = await scanExistingIds('FR-');
  let attempts = 0;
  const maxAttempts = 100;

  while (attempts < maxAttempts) {
    const newNumber = generateSemiUniqueNumber();
    const newId = `FR-${newNumber}`;

    if (!existingIds.includes(newId)) {
      return newId;
    }

    attempts++;
    // Small delay to ensure different timestamp
    const start = Date.now();
    while (Date.now() - start < 1) { /* wait */ }
  }

  // Fallback to sequential numbering if semi-unique generation fails
  let sequentialNum = 100000;
  while (existingIds.includes(`FR-${sequentialNum}`)) {
    sequentialNum++;
  }

  return `FR-${sequentialNum}`;
}

/**
 * Generates a unique non-functional requirement ID
 * @returns {Promise<string>} New NFR ID in format NFR-123456
 */
async function generateNonFunctionalRequirementId() {
  const existingIds = await scanExistingIds('NFR-');
  let attempts = 0;
  const maxAttempts = 100;

  while (attempts < maxAttempts) {
    const newNumber = generateSemiUniqueNumber();
    const newId = `NFR-${newNumber}`;

    if (!existingIds.includes(newId)) {
      return newId;
    }

    attempts++;
    // Small delay to ensure different timestamp
    const start = Date.now();
    while (Date.now() - start < 1) { /* wait */ }
  }

  // Fallback to sequential numbering if semi-unique generation fails
  let sequentialNum = 100000;
  while (existingIds.includes(`NFR-${sequentialNum}`)) {
    sequentialNum++;
  }

  return `NFR-${sequentialNum}`;
}

/**
 * Copy a capability document with all its enablers
 */
async function copyCapability(originalContent, originalPath, configPaths, originalDirectory = null) {
  // Generate new capability ID
  const newCapabilityId = await generateCapabilityId();

  // Extract original capability info
  const originalName = extractName(originalContent);
  const originalId = extractId(originalContent);

  // Create new name with "(Copy)" prefix
  const newName = `(Copy) ${originalName}`;

  // Update capability content
  let newContent = originalContent;

  // Replace ID
  newContent = newContent.replace(
    /^-\s*\*\*ID\*\*:\s*.+$/m,
    `- **ID**: ${newCapabilityId}`
  );

  // Replace title/name
  newContent = newContent.replace(
    /^#\s+(.+)$/m,
    `# ${newName}`
  );

  // Replace name in metadata if it exists
  newContent = newContent.replace(
    /^-\s*\*\*Name\*\*:\s*.+$/m,
    `- **Name**: ${newName}`
  );

  // Create new file path
  const pathParts = originalPath.split('/');
  const fileName = pathParts[pathParts.length - 1];
  const numericId = newCapabilityId.replace(/^CAP-/, '');
  const newFileName = fileName.replace(/^(.+)-capability\.md$/, `${numericId}-capability.md`);
  const newPath = [...pathParts.slice(0, -1), newFileName].join('/');

  // Use original directory if provided, otherwise fall back to first project path
  const targetDir = originalDirectory || configPaths.projectPaths[0];
  const fullNewPath = path.resolve(path.join(targetDir, path.basename(newFileName)));

  // Create directory if it doesn't exist
  await fs.ensureDir(path.dirname(fullNewPath));

  // Find and copy all enablers for this capability first
  const copiedEnablers = await copyCapabilityEnablers(originalId, newCapabilityId, configPaths);

  // Update enabler table with copied enabler IDs
  if (copiedEnablers.length > 0) {
    copiedEnablers.forEach(enabler => {
      // Replace old enabler ID with new one in the enabler table
      const oldIdPattern = new RegExp(`\\b${enabler.originalId}\\b`, 'g');
      newContent = newContent.replace(oldIdPattern, enabler.newId);
    });
  }

  // Write new capability file with updated enabler table
  await fs.writeFile(fullNewPath, newContent);

  // Return the new path relative to the project paths
  let relativeNewPath = newPath;
  if (originalDirectory) {
    // Find which project path contains this directory
    for (const projectPath of configPaths.projectPaths) {
      const resolvedProjectPath = path.resolve(projectPath);
      if (originalDirectory.startsWith(resolvedProjectPath)) {
        relativeNewPath = path.relative(resolvedProjectPath, fullNewPath).replace(/\\/g, '/');
        break;
      }
    }
  }

  return {
    newPath: relativeNewPath,
    newId: newCapabilityId,
    newName,
    copiedEnablers
  };
}

/**
 * Copy all enablers for a capability
 */
async function copyCapabilityEnablers(originalCapabilityId, newCapabilityId, configPaths) {
  const copiedEnablers = [];

  console.log(`[COPY-ENABLERS] Looking for enablers for capability: ${originalCapabilityId}`);
  console.log(`[COPY-ENABLERS] Project paths:`, configPaths.projectPaths);

  // Scan for enablers belonging to the original capability
  const allItems = await scanProjectPaths(configPaths.projectPaths);
  console.log(`[COPY-ENABLERS] All items found:`, allItems.map(item => ({ name: item.name, type: item.type, path: item.path })));

  const enablerFiles = allItems.filter(item =>
    item.path.endsWith('-enabler.md') &&
    item.type === 'enabler'
  );

  console.log(`[COPY-ENABLERS] Found ${enablerFiles.length} total enabler files`);

  for (const enablerFile of enablerFiles) {
    try {
      // Read the enabler file content
      const fullPath = path.resolve(path.join(enablerFile.projectPath, enablerFile.path));
      const enablerContent = await fs.readFile(fullPath, 'utf8');

      // Check if this enabler belongs to the original capability
      const enablerCapabilityId = extractCapabilityId(enablerContent);
      console.log(`[COPY-ENABLERS] Enabler ${enablerFile.name} has capability ID: ${enablerCapabilityId}, looking for: ${originalCapabilityId}`);

      if (enablerCapabilityId !== originalCapabilityId) {
        continue;
      }

      console.log(`[COPY-ENABLERS] Found matching enabler: ${enablerFile.name}`);

      const newEnablerId = await generateEnablerId();
      const originalName = extractName(enablerContent);
      const newName = `(Copy) ${originalName}`;

      // Update enabler content
      let newContent = enablerContent;

      // Replace enabler ID
      newContent = newContent.replace(
        /^-\s*\*\*ID\*\*:\s*.+$/m,
        `- **ID**: ${newEnablerId}`
      );

      // Replace capability ID reference
      newContent = newContent.replace(
        /^-\s*\*\*Capability ID\*\*:\s*.+$/m,
        `- **Capability ID**: ${newCapabilityId}`
      );

      // Replace title/name
      newContent = newContent.replace(
        /^#\s+(.+)$/m,
        `# ${newName}`
      );

      // Replace name in metadata if it exists
      newContent = newContent.replace(
        /^-\s*\*\*Name\*\*:\s*.+$/m,
        `- **Name**: ${newName}`
      );

      // Renumber requirements
      newContent = await renumberRequirements(newContent);

      // Create new file path
      const originalPath = enablerFile.path;
      const pathParts = originalPath.split('/');
      const fileName = pathParts[pathParts.length - 1];
      const numericId = newEnablerId.replace(/^ENB-/, '');
      const newFileName = fileName.replace(/^(.+)-enabler\.md$/, `${numericId}-enabler.md`);
      const newPath = [...pathParts.slice(0, -1), newFileName].join('/');

      // Write new enabler file in the same directory as the original enabler
      const originalEnablerDirectory = path.dirname(fullPath);
      const fullNewPath = path.resolve(path.join(originalEnablerDirectory, path.basename(newFileName)));
      await fs.ensureDir(path.dirname(fullNewPath));
      await fs.writeFile(fullNewPath, newContent);

      // Calculate relative path from project root
      let relativeNewPath = newPath;
      for (const projectPath of configPaths.projectPaths) {
        const resolvedProjectPath = path.resolve(projectPath);
        if (originalEnablerDirectory.startsWith(resolvedProjectPath)) {
          relativeNewPath = path.relative(resolvedProjectPath, fullNewPath).replace(/\\/g, '/');
          break;
        }
      }

      copiedEnablers.push({
        originalId: extractId(enablerContent),
        newId: newEnablerId,
        newPath: relativeNewPath,
        newName
      });

    } catch (error) {
      console.error(`Error copying enabler ${enablerFile.path}:`, error);
    }
  }

  console.log(`[COPY-ENABLERS] Copied ${copiedEnablers.length} enablers`);
  return copiedEnablers;
}

/**
 * Copy an enabler document with renumbered requirements
 */
async function copyEnabler(originalContent, originalPath, configPaths, originalDirectory = null) {
  // Generate new enabler ID
  const newEnablerId = await generateEnablerId();

  // Extract original enabler info
  const originalName = extractName(originalContent);
  const capabilityId = extractCapabilityId(originalContent);

  // Create new name with "(Copy)" prefix
  const newName = `(Copy) ${originalName}`;

  // Update enabler content
  let newContent = originalContent;

  // Replace ID
  newContent = newContent.replace(
    /^-\s*\*\*ID\*\*:\s*.+$/m,
    `- **ID**: ${newEnablerId}`
  );

  // Replace title/name
  newContent = newContent.replace(
    /^#\s+(.+)$/m,
    `# ${newName}`
  );

  // Replace name in metadata if it exists
  newContent = newContent.replace(
    /^-\s*\*\*Name\*\*:\s*.+$/m,
    `- **Name**: ${newName}`
  );

  // Renumber requirements
  newContent = await renumberRequirements(newContent);

  // Create new file path
  const pathParts = originalPath.split('/');
  const fileName = pathParts[pathParts.length - 1];
  const numericId = newEnablerId.replace(/^ENB-/, '');
  const newFileName = fileName.replace(/^(.+)-enabler\.md$/, `${numericId}-enabler.md`);
  const newPath = [...pathParts.slice(0, -1), newFileName].join('/');

  // Use original directory if provided, otherwise fall back to first project path
  const targetDir = originalDirectory || configPaths.projectPaths[0];
  const fullNewPath = path.resolve(path.join(targetDir, path.basename(newFileName)));

  // Create directory if it doesn't exist
  await fs.ensureDir(path.dirname(fullNewPath));

  // Write new enabler file
  await fs.writeFile(fullNewPath, newContent);

  // Return the new path relative to the project paths
  let relativeNewPath = newPath;
  if (originalDirectory) {
    // Find which project path contains this directory
    for (const projectPath of configPaths.projectPaths) {
      const resolvedProjectPath = path.resolve(projectPath);
      if (originalDirectory.startsWith(resolvedProjectPath)) {
        relativeNewPath = path.relative(resolvedProjectPath, fullNewPath).replace(/\\/g, '/');
        break;
      }
    }
  }

  return {
    newPath: relativeNewPath,
    newId: newEnablerId,
    newName,
    capabilityId
  };
}

/**
 * Renumber all requirements in an enabler with unique IDs
 */
async function renumberRequirements(content) {
  let updatedContent = content;

  // Find all FR- IDs and replace with unique ones
  const frMatches = updatedContent.match(/\|\s*FR-\d+\s*\|/g) || [];
  for (const match of frMatches) {
    const newFrId = await generateFunctionalRequirementId();
    updatedContent = updatedContent.replace(match, `| ${newFrId} |`);
  }

  // Find all NFR- IDs and replace with unique ones
  const nfrMatches = updatedContent.match(/\|\s*NFR-\d+\s*\|/g) || [];
  for (const match of nfrMatches) {
    const newNfrId = await generateNonFunctionalRequirementId();
    updatedContent = updatedContent.replace(match, `| ${newNfrId} |`);
  }

  return updatedContent;
}

function extractComponent(content) {
  const match = content.match(/^-\s*\*\*Component\*\*:\s*(.+)$/m);
  return match ? match[1].trim() : null;
}

// API Routes
// ============================================
// AUTHENTICATION ENDPOINTS
// ============================================

// Rate limiter for login attempts
const loginLimiter = rateLimit({
  windowMs: 60 * 1000, // 1 minute
  max: 5, // 5 attempts per minute
  message: 'Too many login attempts, please try again later',
  standardHeaders: true,
  legacyHeaders: false,
});

// Login endpoint
app.post('/api/auth/login', loginLimiter, async (req, res) => {
  try {
    const { username, password } = req.body;

    if (!username || !password) {
      return res.status(400).json({
        success: false,
        message: 'Username and password required'
      });
    }

    console.log('[AUTH] Login attempt for user:', username);

    const user = getUserByUsername(username);

    if (!user) {
      console.log('[AUTH] User not found:', username);
      return res.status(401).json({
        success: false,
        message: 'Invalid credentials'
      });
    }

    const isValid = await verifyPassword(password, user.password_hash);

    if (!isValid) {
      console.log('[AUTH] Invalid password for user:', username);
      return res.status(401).json({
        success: false,
        message: 'Invalid credentials'
      });
    }

    // Update last login timestamp
    updateLastLogin(user.id);

    // Generate JWT token
    const token = generateToken(user.id, user.username);

    console.log('[AUTH] Login successful for user:', username);

    res.json({
      success: true,
      token,
      user: {
        id: user.id,
        username: user.username
      }
    });
  } catch (error) {
    console.error('[AUTH] Login error:', error);
    res.status(500).json({
      success: false,
      message: 'Server error'
    });
  }
});

// Logout endpoint
app.post('/api/auth/logout', (req, res) => {
  // Client-side will remove token from localStorage
  res.json({
    success: true,
    message: 'Logged out successfully'
  });
});

// Verify token endpoint
app.get('/api/auth/verify', (req, res) => {
  const token = extractToken(req);

  if (!token) {
    return res.status(401).json({
      success: false,
      message: 'No token provided'
    });
  }

  const payload = validateToken(token);

  if (!payload) {
    return res.status(401).json({
      success: false,
      message: 'Invalid or expired token'
    });
  }

  res.json({
    success: true,
    user: {
      id: payload.userId,
      username: payload.username
    }
  });
});

// ============================================
// END AUTHENTICATION ENDPOINTS
// ============================================

// Unified enabler template endpoint
app.get('/api/enabler-template/:capabilityId?', async (req, res) => {
  try {
    const { capabilityId } = req.params;

    // Generate a unique enabler ID for the template
    const generatedId = await generateEnablerId();

    // Create a temporary enabler object with placeholders
    const placeholderEnabler = {
      name: '[Enabler Name]',
      id: generatedId,
      status: 'In Draft',
      approval: 'Not Approved',
      priority: 'High',
      description: '[What is the purpose?]'
    };
    
    // Generate template content using the template generator that extracts from SOFTWARE_DEVELOPMENT_PLAN.md
    const templateContent = await generateEnablerContentFromTemplate(
      placeholderEnabler,
      capabilityId || 'CAP-XXXXXX (Parent Capability)'
    );
    
    console.log('[ENABLER-TEMPLATE-API] Serving unified template, length:', templateContent.length, 'chars');
    res.json({ content: templateContent });
  } catch (error) {
    console.error('[ENABLER-TEMPLATE-API] Error serving template:', error);
    res.status(500).json({ error: 'Error loading enabler template: ' + error.message });
  }
});

app.get('/api/capability-template', async (req, res) => {
  try {
    // Generate a unique capability ID for the template
    const generatedId = await generateCapabilityId();

    // Create a temporary capability object with placeholders
    const placeholderCapability = {
      name: '[Capability Name]',
      id: generatedId,
      status: 'In Draft',
      approval: 'Not Approved',
      priority: 'High',
      description: '[Clear business value statement explaining what business problem this solves]'
    };

    // Generate template content using the template generator that extracts from SOFTWARE_DEVELOPMENT_PLAN.md
    const templateContent = await generateCapabilityContentFromTemplate(placeholderCapability);

    console.log('[CAPABILITY-TEMPLATE-API] Serving unified template, length:', templateContent.length, 'chars');
    res.json({ content: templateContent });
  } catch (error) {
    console.error('[CAPABILITY-TEMPLATE-API] Error serving template:', error);
    res.status(500).json({ error: 'Error loading capability template: ' + error.message });
  }
});

app.get('/api/capabilities', async (req, res) => {
  logger.info('API call: /api/capabilities', { timestamp: new Date().toISOString(), userAgent: req.get('User-Agent') });
  try {
    const configPaths = getConfigPaths(config);
    const allItems = await scanProjectPaths(configPaths.projectPaths);
    const templates = await scanDirectory(configPaths.templates, 'templates');

    // Filter out non-document files and separate capabilities and enablers
    const excludedFiles = ['SOFTWARE_DEVELOPMENT_PLAN.md', 'README.md', 'CONTRIBUTING.md', 'LICENSE', 'NOTICE'];
    const filteredItems = allItems.filter(item => {
      // Exclude specific files by name
      const fileName = path.basename(item.path || '');
      if (excludedFiles.includes(fileName)) {
        return false;
      }
      // Only include items with proper document types
      return item.type === 'capability' || item.type === 'enabler';
    });

    const capabilities = filteredItems.filter(item => item.type === 'capability');
    const enablers = filteredItems.filter(item => item.type === 'enabler');

    res.json({
      capabilities,
      enablers,
      templates
    });
  } catch (error) {
    res.status(500).json({ error: error.message });
  }
});

// New API endpoint for dynamic enabler lookup
app.get('/api/capabilities-dynamic', async (req, res) => {
  const startTime = Date.now();
  logger.info('API call: /api/capabilities-dynamic', { timestamp: new Date().toISOString(), userAgent: req.get('User-Agent') });
  try {
    const configPaths = getConfigPaths(config);
    const allItems = await scanProjectPaths(configPaths.projectPaths);
    const templates = await scanDirectory(configPaths.templates, 'templates');

    // Filter out non-document files and separate capabilities and enablers
    const excludedFiles = ['SOFTWARE_DEVELOPMENT_PLAN.md', 'README.md', 'CONTRIBUTING.md', 'LICENSE', 'NOTICE'];
    const filteredItems = allItems.filter(item => {
      const fileName = path.basename(item.path || '');
      if (excludedFiles.includes(fileName)) {
        return false;
      }
      return item.type === 'capability' || item.type === 'enabler';
    });

    const capabilities = filteredItems.filter(item => item.type === 'capability');
    const enablers = filteredItems.filter(item => item.type === 'enabler');

    // Create enabler lookup map for fast access, grouped by project path
    const enablerMap = new Map();
    const enablersByProjectPath = new Map();

    enablers.forEach(enabler => {
      if (enabler.id && enabler.projectPath) {
        enablerMap.set(enabler.id, enabler);

        // Group enablers by project path
        if (!enablersByProjectPath.has(enabler.projectPath)) {
          enablersByProjectPath.set(enabler.projectPath, new Map());
        }
        enablersByProjectPath.get(enabler.projectPath).set(enabler.id, enabler);
      }
    });

    // Process capabilities to include dynamic enabler data
    const enhancedCapabilities = await Promise.all(
      capabilities.map(async (capability) => {
        try {
          // Read capability file to extract enabler IDs
          const capabilityPath = path.join(capability.projectPath, path.basename(capability.path));
          const content = await fs.readFile(capabilityPath, 'utf8');

          // Parse enabler table to extract enabler IDs
          const enablerIds = extractEnablerIds(content);

          // Get enablers from the same project path as the capability
          const projectPathEnablers = enablersByProjectPath.get(capability.projectPath) || new Map();

          // Lookup enabler data dynamically - only from the same project path
          const enablerDetails = enablerIds.map(enablerIdRow => {
            // First try to find enabler in the same project path
            let enablerData = projectPathEnablers.get(enablerIdRow.id);

            // If not found in same project path, check globally (for backwards compatibility)
            // but warn about it
            if (!enablerData) {
              enablerData = enablerMap.get(enablerIdRow.id);
              if (enablerData && enablerData.projectPath !== capability.projectPath) {
                console.warn(`[NAVIGATION] Enabler ${enablerIdRow.id} found in different project path:`, {
                  capability: capability.path,
                  capabilityProjectPath: capability.projectPath,
                  enablerProjectPath: enablerData.projectPath,
                  enablerPath: enablerData.path
                });
                // Don't include cross-project enablers
                enablerData = null;
              }
            }

            if (enablerData) {
              return {
                id: enablerData.id,
                name: enablerData.name || enablerData.title,
                description: enablerIdRow.description || '', // Keep description from capability
                status: enablerData.status,
                approval: enablerData.approval,
                priority: enablerData.priority
              };
            } else {
              // Return placeholder if enabler not found in same project path
              return {
                id: enablerIdRow.id,
                name: 'Enabler Not Found (Different Project)',
                description: enablerIdRow.description || '',
                status: 'Unknown',
                approval: 'Unknown',
                priority: 'Unknown'
              };
            }
          });

          return {
            ...capability,
            enablers: enablerDetails
          };

        } catch (error) {
          console.warn(`Error processing capability ${capability.path}:`, error);
          return capability;
        }
      })
    );

    const duration = Date.now() - startTime;
    logger.info('API call completed: /api/capabilities-dynamic', { duration: `${duration}ms`, capabilityCount: enhancedCapabilities.length, enablerCount: enablers.length });

    res.json({
      capabilities: enhancedCapabilities,
      enablers,
      templates
    });
  } catch (error) {
    res.status(500).json({ error: error.message });
  }
});

// Helper function to extract enabler IDs from capability content
function extractEnablerIds(content: string): { id: string; description: string }[] {
  const lines = content.split('\n');
  const enablerSectionIndex = lines.findIndex(line => line.includes('## Enablers'));

  if (enablerSectionIndex === -1) {
    return [];
  }

  const enablerIds: { id: string; description: string }[] = [];
  let foundTable = false;

  for (let i = enablerSectionIndex; i < lines.length; i++) {
    const line = lines[i];

    // Stop when we hit the next section
    if (line.startsWith('## ') && i > enablerSectionIndex) {
      break;
    }

    if (line.startsWith('|') && !line.includes('---')) {
      if (!foundTable) {
        foundTable = true;
        continue; // Skip header row
      }

      const columns = line.split('|').map(col => col.trim()).filter(col => col);
      if (columns.length >= 3) {
        const enablerIdCol = columns[0] || '';
        const descriptionCol = columns[2] || '';

        // Extract ENB-XXXXXX pattern
        const enablerIdMatch = enablerIdCol.match(/ENB-\d+/);
        if (enablerIdMatch) {
          enablerIds.push({
            id: enablerIdMatch[0],
            description: descriptionCol
          });
        }
      }
    }
  }

  return enablerIds;
}

// Helper function to parse dependencies using markdownUtils parseTable function
function parseTableFromContent(content, sectionTitle) {
  const lines = content.split('\n')
  const sectionIndex = lines.findIndex(line => line.includes(sectionTitle))

  if (sectionIndex === -1) {
    return []
  }

  const result = []
  let foundTable = false

  for (let i = sectionIndex; i < lines.length; i++) {
    const line = lines[i]

    if (line.startsWith('|') && !line.includes('---')) {
      if (!foundTable) {
        foundTable = true
        continue // Skip header row
      }

      const cells = line.split('|').map(cell => cell.trim())
      // Remove first and last empty cells (from leading/trailing pipes), but keep middle empty cells
      if (cells.length > 0 && cells[0] === '') cells.shift()
      if (cells.length > 0 && cells[cells.length - 1] === '') cells.pop()

      if (cells.length >= 2) {
        result.push({
          id: cells[0] || '',
          description: cells[1] || ''
        })
      }
    } else if (foundTable && line.startsWith('#')) {
      break
    }
  }

  return result.filter(row => row.id.trim() || row.description.trim()) // Filter completely empty rows
}

// Enhanced capabilities endpoint with dependencies for diagram generation
app.get('/api/capabilities-with-dependencies', async (req, res) => {
  try {
    const configPaths = getConfigPaths(config);
    const allItems = await scanProjectPaths(configPaths.projectPaths);
    const templates = await scanDirectory(configPaths.templates, 'templates');

    // Filter out non-document files and separate capabilities and enablers
    const excludedFiles = ['SOFTWARE_DEVELOPMENT_PLAN.md', 'README.md', 'CONTRIBUTING.md', 'LICENSE', 'NOTICE'];
    const filteredItems = allItems.filter(item => {
      // Exclude specific files by name
      const fileName = path.basename(item.path || '');
      if (excludedFiles.includes(fileName)) {
        return false;
      }
      // Only include items with proper document types
      return item.type === 'capability' || item.type === 'enabler';
    });

    const capabilities = filteredItems.filter(item => item.type === 'capability');
    const enablers = filteredItems.filter(item => item.type === 'enabler');

    // Enhance capabilities with dependency information
    const enhancedCapabilities = await Promise.all(
      capabilities.map(async (capability) => {
        try {
          // Read the full capability file to extract dependencies
          let fullPath;
          if (capability.fullPath) {
            // Use the fullPath if it's already available
            fullPath = capability.fullPath;
          } else if (capability.projectPath) {
            // Construct path from projectPath and relative path
            fullPath = path.join(capability.projectPath, path.basename(capability.path));
          } else {
            // Fallback: try to find the file in project paths
            const fileLocation = await findFileInProjectPaths(capability.path, configPaths.projectPaths);
            fullPath = fileLocation ? fileLocation.fullPath : null;
          }

          if (!fullPath || !await fs.pathExists(fullPath)) {
            console.warn(`[CAPABILITIES-WITH-DEPS] Could not find capability file: ${capability.path}`);
            return {
              ...capability,
              upstreamDependencies: [],
              downstreamDependencies: []
            };
          }

          const content = await fs.readFile(fullPath, 'utf8');

          // Extract upstream dependencies using parseTable function
          const upstreamDependencies = parseTableFromContent(content, 'Internal Upstream Dependency');

          // Extract downstream dependencies using parseTable function
          const downstreamDependencies = parseTableFromContent(content, 'Internal Downstream Impact');

          return {
            ...capability,
            upstreamDependencies,
            downstreamDependencies
          };
        } catch (error) {
          console.error(`[CAPABILITIES-WITH-DEPS] Error processing capability ${capability.name}:`, error);
          return {
            ...capability,
            upstreamDependencies: [],
            downstreamDependencies: []
          };
        }
      })
    );

    res.json({
      capabilities: enhancedCapabilities,
      enablers,
      templates
    });
  } catch (error) {
    console.error('[CAPABILITIES-WITH-DEPS] Error loading capabilities with dependencies:', error);
    res.status(500).json({ error: error.message });
  }
});

app.get('/api/file/*', async (req, res) => {
  try {
    const filePath = req.params[0];
    const configPaths = getConfigPaths(config);

    // Handle different file types based on configuration
    let fullPath;
    let projectRoot;
    let cleanFilePath;
    let fileLocation = null;

    if (filePath.startsWith('templates/')) {
      cleanFilePath = filePath.replace('templates/', '');
      fullPath = path.join(configPaths.templates, cleanFilePath);
      projectRoot = path.resolve(configPaths.templates);
    } else {
      // Try to find file in project paths
      cleanFilePath = filePath;
      // Remove common prefixes
      if (filePath.startsWith('examples/')) {
        cleanFilePath = filePath.replace('examples/', '');
      } else if (filePath.startsWith('specifications/')) {
        cleanFilePath = filePath.replace('specifications/', '');
      }

      fileLocation = await findFileInProjectPaths(cleanFilePath, configPaths.projectPaths);
      if (fileLocation) {
        fullPath = fileLocation.fullPath;
        projectRoot = fileLocation.projectRoot;
      } else {
        // Fallback to first project path
        const firstProjectPath = path.resolve(configPaths.projectPaths[0]);
        fullPath = path.join(firstProjectPath, cleanFilePath);
        projectRoot = firstProjectPath;
      }
    }
    
    // Enhanced security validation
    let resolvedPath
    try {
      if (fileLocation) {
        // File was found by findFileInProjectPaths - it's already validated to be in an allowed project path
        resolvedPath = fileLocation.fullPath
      } else {
        // File not found in project paths - validate against project root
        resolvedPath = validateAndResolvePath(cleanFilePath, projectRoot, 'file path')
      }

      // Additional file type validation
      if (!resolvedPath.endsWith('.md')) {
        throw new Error('Only .md files are allowed')
      }
    } catch (securityError) {
      console.warn(`[SECURITY] File access denied: ${securityError.message}`, { filePath, cleanFilePath, projectRoot, fullPath })
      return res.status(403).json({ error: 'Access denied: ' + securityError.message })
    }
    
    if (!await fs.pathExists(resolvedPath)) {
      return res.status(404).json({ error: 'File not found' });
    }
    
    const content = await fs.readFile(resolvedPath, 'utf8');
    const displayContent = removeRedundantHeader(content);
    let html = marked(displayContent);
    
    // Enhance dependency tables with capability names
    html = await enhanceDependencyTablesWithNames(html);

    // Enhance enabler tables with dynamic data
    html = await enhanceEnablerTablesWithDynamicData(html);
    
    // Get all file paths for relative path calculation
    const allItems = await scanProjectPaths(configPaths.projectPaths);
    const allFilePaths = allItems.map(item => item.fullPath);

    res.json({
      content,
      html,
      title: extractTitle(content),
      filePath: fullPath, // Add the actual file path
      allFilePaths: allFilePaths // Add all file paths for relative calculation
    });
  } catch (error) {
    console.error('Error loading file:', error);
    res.status(500).json({ error: 'Error loading file: ' + error.message });
  }
});

// Main route
// Save file content
app.post('/api/file/*', async (req, res) => {
  try {
    const filePath = req.params[0];
    const { content } = req.body;
    
    console.log('[SAVE] Attempting to save file:', filePath);
    console.log('[SAVE] Content length:', content ? content.length : 'no content');
    
    if (!content) {
      console.error('[SAVE] Error: Content is required');
      return res.status(400).json({ error: 'Content is required' });
    }
    
    // Handle different file types based on configuration
    let fullPath;
    let projectRoot;
    let cleanFilePath;
    let fileLocation = null;

    if (filePath.startsWith('templates/')) {
      const configPaths = getConfigPaths(config);
      const templatePath = path.resolve(configPaths.templates);
      cleanFilePath = filePath.replace('templates/', '');
      fullPath = path.join(templatePath, cleanFilePath);
      projectRoot = path.resolve(templatePath);
      console.log('[SAVE] Using templates path:', templatePath);
    } else {
      // Find file in project paths or use first project path for new files
      const configPaths = getConfigPaths(config);
      cleanFilePath = filePath;

      // Remove common prefixes
      if (filePath.startsWith('examples/')) {
        cleanFilePath = filePath.replace('examples/', '');
      } else if (filePath.startsWith('specifications/')) {
        cleanFilePath = filePath.replace('specifications/', '');
      }

      // Try to find existing file in project paths
      fileLocation = await findFileInProjectPaths(cleanFilePath, configPaths.projectPaths);
      if (fileLocation) {
        fullPath = fileLocation.fullPath;
        projectRoot = fileLocation.projectRoot;
        console.log('[SAVE] Found existing file in project path:', projectRoot);
      } else {
        // Use first project path for new files
        const firstProjectPath = path.resolve(configPaths.projectPaths[0]);
        fullPath = path.join(firstProjectPath, cleanFilePath);
        projectRoot = firstProjectPath;
        console.log('[SAVE] Using first project path for new file:', firstProjectPath);
      }

      console.log('[SAVE] Original filePath:', filePath);
      console.log('[SAVE] Clean filePath:', cleanFilePath);
      console.log('[SAVE] Project root adjusted to:', projectRoot);
    }
    
    let resolvedPath
    try {
      if (fileLocation) {
        // File was found by findFileInProjectPaths - it's already validated to be in an allowed project path
        resolvedPath = fileLocation.fullPath
      } else {
        // New file - validate against project root
        resolvedPath = validateAndResolvePath(cleanFilePath, projectRoot, 'save path')
      }
      
      // Additional file type validation
      if (!resolvedPath.endsWith('.md')) {
        throw new Error('Only .md files can be saved')
      }
      
      console.log('[SAVE] Full path:', fullPath);
      console.log('[SAVE] Resolved path:', resolvedPath);
      console.log('[SAVE] Project root:', projectRoot);
    } catch (securityError) {
      console.error('[SAVE] Security validation failed:', securityError.message);
      return res.status(403).json({ error: 'Access denied: ' + securityError.message });
    }
    
    
    await fs.writeFile(resolvedPath, content, 'utf8');
    console.log('[SAVE] File written successfully to:', resolvedPath);

    // Broadcast file change to trigger client refresh
    broadcastFileChange('change', resolvedPath);
    console.log('[SAVE] Broadcasted file change:', path.basename(resolvedPath));

    const title = extractTitle(content);
    const description = extractDescription(content);
    const type = extractType(content);
    
    // Sync enabler fields to capability table if this is an enabler file
    if (cleanFilePath.endsWith('-enabler.md')) {
      try {
        console.log('[SAVE-ENABLER-SYNC] Detected enabler file, syncing to capability table');
        
        // Parse enabler data from the saved content
        const enablerData = {
          id: extractId(content),
          name: extractName(content),
          description: extractDescription(content) || '',
          status: extractStatus(content),
          approval: extractApproval(content),
          priority: extractPriority(content)
        };
        
        const capabilityId = extractCapabilityId(content);
        
        console.log('[SAVE-ENABLER-SYNC] Extracted enabler data:', enablerData);
        console.log('[SAVE-ENABLER-SYNC] Capability ID:', capabilityId);
        
        if (enablerData.id && capabilityId) {
          await updateCapabilityEnablerFields(enablerData, capabilityId);
          console.log('[SAVE-ENABLER-SYNC] Successfully synced enabler fields to capability');
        } else {
          console.log('[SAVE-ENABLER-SYNC] Missing enabler ID or capability ID, skipping sync');
        }
      } catch (syncError) {
        console.error('[SAVE-ENABLER-SYNC] Error syncing enabler to capability:', syncError);
        // Don't fail the save operation due to sync error, just log it
      }
    }
    
    console.log('[SAVE] Success - Title:', title, 'Type:', type);
    res.json({
      success: true,
      title,
      description,
      type
    });
  } catch (error) {
    console.error('[SAVE] Error saving file:', error);
    console.error('[SAVE] Error stack:', error.stack);
    res.status(500).json({ error: 'Error saving file: ' + error.message });
  }
});

// Delete file
app.delete('/api/file/*', async (req, res) => {
  try {
    const filePath = req.params[0];
    
    // Handle different file types based on configuration
    let fullPath;
    let projectRoot;
    let cleanFilePath;
    let fileLocation = null;

    if (filePath.startsWith('templates/')) {
      const configPaths = getConfigPaths(config);
      cleanFilePath = filePath.replace('templates/', '');
      fullPath = path.join(configPaths.templates, cleanFilePath);
      projectRoot = path.resolve(configPaths.templates);
    } else {
      // Find file in project paths
      const configPaths = getConfigPaths(config);
      cleanFilePath = filePath;

      // Remove common prefixes
      if (filePath.startsWith('examples/')) {
        cleanFilePath = filePath.replace('examples/', '');
      } else if (filePath.startsWith('specifications/')) {
        cleanFilePath = filePath.replace('specifications/', '');
      }

      // Try to find file in project paths
      fileLocation = await findFileInProjectPaths(cleanFilePath, configPaths.projectPaths);
      if (fileLocation) {
        fullPath = fileLocation.fullPath;
        projectRoot = fileLocation.projectRoot;
      } else {
        // Fallback to first project path
        const firstProjectPath = path.resolve(configPaths.projectPaths[0]);
        fullPath = path.join(firstProjectPath, cleanFilePath);
        projectRoot = firstProjectPath;
      }
    }
    
    let resolvedPath
    try {
      if (fileLocation) {
        // File was found by findFileInProjectPaths - it's already validated to be in an allowed project path
        resolvedPath = fileLocation.fullPath
      } else {
        // File not found in project paths - validate against project root
        resolvedPath = validateAndResolvePath(cleanFilePath, projectRoot, 'delete path')
      }
      
      // Additional file type validation
      if (!resolvedPath.endsWith('.md')) {
        throw new Error('Only .md files can be deleted')
      }
    } catch (securityError) {
      console.warn(`[SECURITY] File deletion denied: ${securityError.message}`, { filePath, cleanFilePath, projectRoot })
      return res.status(403).json({ error: 'Access denied: ' + securityError.message })
    }
    
    if (!await fs.pathExists(resolvedPath)) {
      return res.status(404).json({ error: 'File not found' });
    }
    
    const fileName = path.basename(resolvedPath);
    
    // Handle enabler deletion - remove from parent capability before deleting file
    if (fileName.endsWith('-enabler.md')) {
      console.log(`[ENABLER-DELETE] Deleting enabler file: ${fileName}`);
      
      try {
        // Read the enabler file to get its capability ID and enabler ID
        const enablerContent = await fs.readFile(resolvedPath, 'utf8');
        const enablerCapabilityId = extractCapabilityId(enablerContent);
        const enablerId = extractId(enablerContent);
        const enablerName = extractName(enablerContent);
        
        if (enablerCapabilityId && enablerId) {
          console.log(`[ENABLER-DELETE] Removing enabler ${enablerId} from capability ${enablerCapabilityId}`);
          const configPaths = getConfigPaths(config);
          await removeEnablerFromCapability(enablerCapabilityId, enablerId, enablerName, configPaths.projectPaths);
          console.log(`[ENABLER-DELETE] Successfully removed enabler from capability`);
        } else {
          console.warn(`[ENABLER-DELETE] Could not extract capability ID or enabler ID from ${fileName}`);
        }
      } catch (enablerError) {
        console.error(`[ENABLER-DELETE] Error removing enabler from capability: ${enablerError.message}`);
        // Continue with deletion even if capability update fails
      }
    }
    
    // Delete the file
    await fs.unlink(resolvedPath);

    res.json({
      success: true,
      message: 'File deleted successfully'
    });
  } catch (error) {
    console.error('Error deleting file:', error);
    res.status(500).json({ error: 'Error deleting file: ' + error.message });
  }
});

// Rename file
app.put('/api/file/rename/*', async (req, res) => {
  try {
    const oldFilePath = req.params[0];
    const { newFilePath } = req.body;
    
    console.log('[RENAME] Attempting to rename file:', oldFilePath, 'to:', newFilePath);
    
    if (!newFilePath) {
      return res.status(400).json({ error: 'New file path is required' });
    }
    
    // Handle different file types based on configuration
    let oldFullPath, newFullPath;
    let projectRoot;
    let oldProjectRoot, newProjectRoot;
    let oldCleanPath, newCleanPath;
    
    if (oldFilePath.startsWith('templates/')) {
      const configPaths = getConfigPaths(config);
      oldCleanPath = oldFilePath.replace('templates/', '');
      newCleanPath = newFilePath.replace('templates/', '');
      projectRoot = path.resolve(configPaths.templates);
      oldProjectRoot = projectRoot;
      newProjectRoot = projectRoot;
    } else {
      // For capabilities and enablers - search for existing file across all project paths
      const configPaths = getConfigPaths(config);
      oldCleanPath = oldFilePath;

      // First, find where the old file actually exists
      let foundOldFile = false;
      for (const projectPath of configPaths.projectPaths) {
        const normalizedProjectPath = projectPath.replace(/^\.\//, '');
        const testRoot = path.resolve(normalizedProjectPath);
        const testPath = path.resolve(testRoot, oldFilePath);

        try {
          if (await fs.pathExists(testPath)) {
            oldProjectRoot = testRoot;
            foundOldFile = true;
            console.log(`[RENAME] Found old file at: ${testPath}`);
            break;
          }
        } catch (err) {
          // Continue searching
        }
      }

      if (!foundOldFile) {
        return res.status(404).json({ error: 'Original file not found in any project path' });
      }

      // Extract just the filename from the new path to avoid nested directories
      const filename = path.basename(newFilePath);
      const newDir = path.dirname(newFilePath);

      // Find the matching project path for the new file location
      let matchingProjectPath = null;
      for (const projectPath of configPaths.projectPaths) {
        const normalizedProjectPath = projectPath.replace(/^\.\//, '');
        if (newDir === projectPath || newDir === normalizedProjectPath) {
          matchingProjectPath = projectPath;
          break;
        }
      }

      if (matchingProjectPath) {
        // Use the specific project path and just the filename
        newProjectRoot = path.resolve(matchingProjectPath.replace(/^\.\//, ''));
        newCleanPath = filename;
      } else {
        // Fallback - keep in same directory as old file
        newProjectRoot = oldProjectRoot;
        newCleanPath = filename;
      }

      // For backward compatibility, set projectRoot to oldProjectRoot
      projectRoot = oldProjectRoot;
    }
    
    try {
      if (oldFilePath.startsWith('templates/')) {
        // Template files - use same project root for both
        oldFullPath = validateAndResolvePath(oldCleanPath, projectRoot, 'old rename path');
        newFullPath = validateAndResolvePath(newCleanPath, projectRoot, 'new rename path');
      } else {
        // Capability/Enabler files - may be cross-project move
        oldFullPath = validateAndResolvePath(oldCleanPath, oldProjectRoot, 'old rename path');
        newFullPath = validateAndResolvePath(newCleanPath, newProjectRoot, 'new rename path');
      }

      // Additional file type validation
      if (!oldFullPath.endsWith('.md') || !newFullPath.endsWith('.md')) {
        throw new Error('Only .md files can be renamed');
      }
    } catch (securityError) {
      console.warn(`[SECURITY] File rename denied: ${securityError.message}`, {
        oldFilePath, newFilePath, oldCleanPath, newCleanPath, projectRoot
      });
      return res.status(403).json({ error: 'Access denied: ' + securityError.message });
    }
    
    // Note: We already verified the old file exists during path resolution for non-template files
    if (oldFilePath.startsWith('templates/') && !await fs.pathExists(oldFullPath)) {
      return res.status(404).json({ error: 'Original file not found' });
    }

    // Check if trying to rename to the same path (no-op)
    if (oldFullPath === newFullPath) {
      return res.json({
        success: true,
        message: 'File paths are identical, no rename needed',
        oldPath: oldFilePath,
        newPath: newFilePath
      });
    }

    if (await fs.pathExists(newFullPath)) {
      return res.status(409).json({ error: 'Target file already exists' });
    }
    
    // Ensure target directory exists
    await fs.ensureDir(path.dirname(newFullPath));
    
    // Rename the file
    await fs.rename(oldFullPath, newFullPath);
    
    console.log('[RENAME] File renamed successfully:', oldFullPath, 'to:', newFullPath);
    
    res.json({
      success: true,
      message: 'File renamed successfully',
      oldPath: oldFilePath,
      newPath: newFilePath
    });
  } catch (error) {
    console.error('Error renaming file:', error);
    res.status(500).json({ error: 'Error renaming file: ' + error.message });
  }
});

// Upload files endpoint
app.post('/api/upload', upload.array('files', 10), async (req, res) => {
  try {
    const files = req.files as Express.Multer.File[];
    const targetPath = req.body.targetPath || 'specifications';

    console.log('[UPLOAD] Received files:', files?.length || 0);
    console.log('[UPLOAD] Target path:', targetPath);

    if (!files || files.length === 0) {
      return res.status(400).json({ error: 'No files provided' });
    }

    const configPaths = getConfigPaths(config);
    const firstProjectPath = path.resolve(configPaths.projectPaths[0]);
    const uploadResults = [];

    for (const file of files) {
      try {
        // Sanitize filename
        const sanitizedName = path.basename(file.originalname).replace(/[^a-zA-Z0-9._-]/g, '_');
        const cleanTargetPath = targetPath.replace(/^(specifications\/|examples\/)/, '');
        const relativePath = path.join(cleanTargetPath, sanitizedName);

        // Validate path
        const fullPath = validateAndResolvePath(relativePath, firstProjectPath, 'upload path');

        // Ensure directory exists
        await fs.ensureDir(path.dirname(fullPath));

        // Write file
        await fs.writeFile(fullPath, file.buffer);

        console.log('[UPLOAD] File saved:', fullPath);

        uploadResults.push({
          originalName: file.originalname,
          savedName: sanitizedName,
          path: relativePath,
          size: file.size,
          success: true
        });
      } catch (fileError) {
        console.error('[UPLOAD] Error processing file:', file.originalname, fileError);
        uploadResults.push({
          originalName: file.originalname,
          error: fileError.message,
          success: false
        });
      }
    }

    const successCount = uploadResults.filter(r => r.success).length;
    const failCount = uploadResults.filter(r => !r.success).length;

    res.json({
      success: successCount > 0,
      message: `Uploaded ${successCount} file(s)${failCount > 0 ? `, ${failCount} failed` : ''}`,
      results: uploadResults
    });
  } catch (error) {
    console.error('[UPLOAD] Error:', error);
    res.status(500).json({ error: 'Error uploading files: ' + error.message });
  }
});

// Copy document (capability or enabler)
app.post('/api/copy/:type/*', async (req, res) => {
  try {
    const { type } = req.params;
    const originalPath = req.params[0];

    if (type !== 'capability' && type !== 'enabler') {
      return res.status(400).json({ error: 'Invalid document type. Must be capability or enabler.' });
    }

    const configPaths = getConfigPaths(config);
    let resolvedPath = null;

    // Find the file in project paths
    for (const projectPath of configPaths.projectPaths) {
      const fullPath = path.resolve(path.join(projectPath, originalPath));
      if (await fs.pathExists(fullPath)) {
        resolvedPath = fullPath;
        break;
      }
    }

    if (!resolvedPath) {
      return res.status(404).json({ error: 'Original document not found' });
    }

    // Read original file
    const originalContent = await fs.readFile(resolvedPath, 'utf8');

    // Extract the original directory to preserve it for the copy
    const originalDirectory = path.dirname(resolvedPath);

    if (type === 'capability') {
      // Copy capability with all its enablers
      const result = await copyCapability(originalContent, originalPath, configPaths, originalDirectory);
      res.json(result);
    } else {
      // Copy enabler with renumbered requirements
      const result = await copyEnabler(originalContent, originalPath, configPaths, originalDirectory);
      res.json(result);
    }

  } catch (error) {
    console.error('Error copying document:', error);
    res.status(500).json({ error: 'Error copying document: ' + error.message });
  }
});

// Get all capabilities for linking
app.get('/api/links/capabilities', async (req, res) => {
  try {
    const configPaths = getConfigPaths(config);
    const allItems = await scanProjectPaths(configPaths.projectPaths);

    // Filter to only include files that end with -capability.md
    const capabilities = allItems.filter(item => {
      if (item.type !== 'capability') return false;

      const fileName = path.basename(item.path || '');
      return fileName.endsWith('-capability.md');
    });

    const capabilitiesWithIds = await Promise.all(
      capabilities.map(async (cap) => {
        const filePath = path.join(cap.projectPath, path.basename(cap.path));
        const content = await fs.readFile(filePath, 'utf8');
        return {
          id: extractId(content),
          title: cap.title,
          path: cap.path,
          system: extractSystem(content),
          component: extractComponent(content)
        };
      })
    );

    res.json({
      capabilities: capabilitiesWithIds
    });
  } catch (error) {
    console.error('[CAPABILITIES] Error loading capabilities for links:', error);
    res.status(500).json({ error: error.message });
  }
});

// Get all enablers for linking
app.get('/api/links/enablers', async (req, res) => {
  try {
    const configPaths = getConfigPaths(config);
    const allItems = await scanProjectPaths(configPaths.projectPaths);

    // Filter to only include files that end with -enabler.md
    const enablers = allItems.filter(item => {
      if (item.type !== 'enabler') return false;

      const fileName = path.basename(item.path || '');
      return fileName.endsWith('-enabler.md');
    });

    const enablersWithIds = await Promise.all(
      enablers.map(async (enabler) => {
        const filePath = path.join(enabler.projectPath, path.basename(enabler.path));
        const content = await fs.readFile(filePath, 'utf8');
        const capabilityId = extractCapabilityId(content);

        // Find the capability to get its metadata
        let capabilityName = '';
        let capabilitySystem = '';
        let capabilityComponent = '';

        if (capabilityId) {
          // First, try to find the capability in the same project path as the enabler
          const capabilitiesInSameProject = allItems.filter(item =>
            item.type === 'capability' &&
            item.projectPath === enabler.projectPath &&
            path.basename(item.path || '').endsWith('-capability.md')
          );

          // Search capabilities in the same project path first
          for (const capability of capabilitiesInSameProject) {
            try {
              const capFilePath = path.join(capability.projectPath, path.basename(capability.path));
              const capContent = await fs.readFile(capFilePath, 'utf8');
              const capId = extractId(capContent);

              if (capId === capabilityId) {
                capabilityName = capability.title;
                capabilitySystem = extractSystem(capContent) || '';
                capabilityComponent = extractComponent(capContent) || '';
                break;
              }
            } catch (error) {
              console.warn(`Could not read capability file for ${capabilityId}:`, error);
            }
          }

          // If we didn't find the capability in the same project, warn about cross-project reference
          if (!capabilityName) {
            for (const cap of allItems.filter(item => item.type === 'capability')) {
              try {
                const capFilePath = path.join(cap.projectPath, path.basename(cap.path));
                const capContent = await fs.readFile(capFilePath, 'utf8');
                const capId = extractId(capContent);

                if (capId === capabilityId) {
                  console.warn(`[ENABLER-LINKS] Enabler ${extractId(content)} references capability ${capabilityId} from different project path:`, {
                    enablerProjectPath: enabler.projectPath,
                    capabilityProjectPath: cap.projectPath
                  });
                  // Still include it for backwards compatibility, but mark it
                  capabilityName = `${cap.title} (Different Project)`;
                  capabilitySystem = extractSystem(capContent) || '';
                  capabilityComponent = extractComponent(capContent) || '';
                  break;
                }
              } catch (error) {
                // Continue searching
              }
            }
          }
        }

        return {
          id: extractId(content),
          name: enabler.title,
          path: enabler.path,
          capabilityId,
          capabilityName,
          capabilitySystem,
          capabilityComponent
        };
      })
    );

    res.json(enablersWithIds);
  } catch (error) {
    console.error('[ENABLERS] Error loading enablers for links:', error);
    res.status(500).json({ error: error.message });
  }
});

// Note: extractId function is already defined earlier in the file

// Update bi-directional dependencies when a capability is saved
async function updateBidirectionalDependencies(capabilityId, upstreamDeps, downstreamDeps) {
  try {
    const configPaths = getConfigPaths(config);
    const allItems = await scanProjectPaths(configPaths.projectPaths);
    const capabilities = allItems.filter(item => item.type === 'capability');

    // Process each capability to update their dependencies
    for (const cap of capabilities) {
      let fullPath;
      if (cap.fullPath) {
        // Use the fullPath if it's already available
        fullPath = cap.fullPath;
      } else {
        // Construct path from projectPath and relative path
        fullPath = path.join(cap.projectPath, path.basename(cap.path));
      }

      if (!await fs.pathExists(fullPath)) {
        continue;
      }
      
      let content = await fs.readFile(fullPath, 'utf8');
      const targetCapId = extractId(content);
      
      if (!targetCapId) continue;
      
      let needsUpdate = false;
      let lines = content.split('\n');
      
      // Find the internal upstream and downstream sections
      let upstreamStart = -1, upstreamEnd = -1;
      let downstreamStart = -1, downstreamEnd = -1;
      
      for (let i = 0; i < lines.length; i++) {
        if (lines[i].includes('### Internal Upstream Dependency')) {
          upstreamStart = i;
        } else if (lines[i].includes('### Internal Downstream Impact')) {
          if (upstreamStart !== -1 && upstreamEnd === -1) {
            upstreamEnd = i;
          }
          downstreamStart = i;
        } else if (upstreamStart !== -1 && upstreamEnd === -1 && lines[i].startsWith('### ')) {
          upstreamEnd = i;
        } else if (downstreamStart !== -1 && downstreamEnd === -1 && lines[i].startsWith('### ')) {
          downstreamEnd = i;
        }
      }
      
      if (upstreamEnd === -1) upstreamEnd = lines.length;
      if (downstreamEnd === -1) downstreamEnd = lines.length;
      
      // Check if this capability is in our downstream list (they should have upstream dependency to us)
      const shouldHaveUpstream = downstreamDeps.some(dep => dep.id === targetCapId);
      
      // Check if this capability is in our upstream list (they should have downstream dependency to us)  
      const shouldHaveDownstream = upstreamDeps.some(dep => dep.id === targetCapId);
      
      if (shouldHaveUpstream) {
        // Add upstream dependency pointing to capabilityId
        let hasUpstreamDep = false;
        for (let i = upstreamStart + 1; i < upstreamEnd; i++) {
          if (lines[i].includes(`| ${capabilityId} |`)) {
            hasUpstreamDep = true;
            break;
          }
        }
        
        if (!hasUpstreamDep) {
          // Find the table and add a row
          let tableEnd = upstreamStart + 3; // Skip header rows
          while (tableEnd < upstreamEnd && lines[tableEnd].includes('|')) {
            tableEnd++;
          }
          
          const depFromDownstream = downstreamDeps.find(dep => dep.id === targetCapId);
          const newRow = `| ${capabilityId} | ${depFromDownstream?.description || 'Auto-generated reverse dependency'} |`;
          lines.splice(tableEnd, 0, newRow);
          needsUpdate = true;
        }
      } else {
        // Remove upstream dependency to capabilityId if it exists
        for (let i = upstreamStart + 1; i < upstreamEnd; i++) {
          if (lines[i].includes(`| ${capabilityId} |`)) {
            lines.splice(i, 1);
            needsUpdate = true;
            break;
          }
        }
      }
      
      if (shouldHaveDownstream) {
        // Add downstream dependency pointing to capabilityId
        let hasDownstreamDep = false;
        for (let i = downstreamStart + 1; i < downstreamEnd; i++) {
          if (lines[i].includes(`| ${capabilityId} |`)) {
            hasDownstreamDep = true;
            break;
          }
        }
        
        if (!hasDownstreamDep) {
          // Find the table and add a row
          let tableEnd = downstreamStart + 3; // Skip header rows
          while (tableEnd < downstreamEnd && lines[tableEnd].includes('|')) {
            tableEnd++;
          }
          
          const depFromUpstream = upstreamDeps.find(dep => dep.id === targetCapId);
          const newRow = `| ${capabilityId} | ${depFromUpstream?.description || 'Auto-generated reverse dependency'} |`;
          lines.splice(tableEnd, 0, newRow);
          needsUpdate = true;
        }
      } else {
        // Remove downstream dependency to capabilityId if it exists
        for (let i = downstreamStart + 1; i < downstreamEnd; i++) {
          if (lines[i].includes(`| ${capabilityId} |`)) {
            lines.splice(i, 1);
            needsUpdate = true;
            break;
          }
        }
      }
      
      if (needsUpdate) {
        await fs.writeFile(fullPath, lines.join('\n'), 'utf8');
        console.log(`[BI-DIRECTIONAL] Updated dependencies for capability ${targetCapId}`);
      }
    }
  } catch (error) {
    console.error('[BI-DIRECTIONAL] Error updating dependencies:', error);
  }
}

// API endpoint for saving capability with bi-directional dependency updates
app.post('/api/capability-with-dependencies/*', async (req, res) => {
  try {
    const filePath = req.params[0];
    const { content, capabilityId, upstreamDeps, downstreamDeps } = req.body;
    
    console.log('[BI-DIRECTIONAL] Saving capability with bi-directional dependencies:', capabilityId);
    
    // First save the main file
    const configPaths = getConfigPaths(config);
    let cleanFilePath = filePath;
    if (filePath.startsWith('examples/')) {
      cleanFilePath = filePath.replace('examples/', '');
    } else if (filePath.startsWith('specifications/')) {
      cleanFilePath = filePath.replace('specifications/', '');
    }

    // Try to find existing file or use first project path for new files
    const fileLocation = await findFileInProjectPaths(cleanFilePath, configPaths.projectPaths);
    let fullPath, projectRoot;
    if (fileLocation) {
      fullPath = fileLocation.fullPath;
      projectRoot = fileLocation.projectRoot;
    } else {
      const firstProjectPath = path.resolve(configPaths.projectPaths[0]);
      fullPath = path.join(firstProjectPath, cleanFilePath);
      projectRoot = firstProjectPath;
    }
    let resolvedPath;
    try {
      if (fileLocation) {
        // File was found by findFileInProjectPaths - it's already validated to be in an allowed project path
        resolvedPath = fileLocation.fullPath
      } else {
        // New file - validate against project root
        resolvedPath = validateAndResolvePath(cleanFilePath, projectRoot, 'capability path')
      }
      
      // Additional file type validation
      if (!resolvedPath.endsWith('.md')) {
        throw new Error('Only .md files can be saved as capabilities')
      }
    } catch (securityError) {
      console.error('[BI-DIRECTIONAL] Security validation failed:', securityError.message);
      return res.status(403).json({ error: 'Access denied: ' + securityError.message });
    }
    
    
    await fs.writeFile(resolvedPath, content, 'utf8');
    console.log('[BI-DIRECTIONAL] Main capability file saved:', resolvedPath);
    
    // Update bi-directional dependencies
    await updateBidirectionalDependencies(capabilityId, upstreamDeps || [], downstreamDeps || []);
    
    const title = extractTitle(content);
    res.json({
      success: true,
      title
    });
  } catch (error) {
    console.error('[BI-DIRECTIONAL] Error saving capability with dependencies:', error);
    res.status(500).json({ error: 'Error saving capability: ' + error.message });
  }
});

// API endpoint for saving capability with bi-directional dependencies AND enabler file creation
app.post('/api/capability-with-enablers/*', async (req, res) => {
  try {
    const filePath = req.params[0];
    const { content, capabilityId, upstreamDeps, downstreamDeps, enablers } = req.body;

    console.log('[CAPABILITY-ENABLERS] Saving capability with enablers:', capabilityId, `Found ${enablers.length} enablers`);

    // First save the main capability file
    const configPaths = getConfigPaths(config);

    console.log('[CAPABILITY-ENABLERS] Processing filePath:', filePath);

    // Check if this capability already exists somewhere else (path change detection)
    let existingCapabilityPath = null;
    if (capabilityId) {
      existingCapabilityPath = await findCapabilityDirectory(capabilityId);
      if (existingCapabilityPath) {
        // Find the exact capability file
        const files = await fs.readdir(existingCapabilityPath);
        for (const file of files) {
          if (file.endsWith('-capability.md')) {
            const existingFilePath = path.join(existingCapabilityPath, file);
            const existingContent = await fs.readFile(existingFilePath, 'utf8');
            if (existingContent.includes(`**ID**: ${capabilityId}`)) {
              existingCapabilityPath = existingFilePath;
              break;
            }
          }
        }
      }
    }

    let fullPath, projectRoot;
    let fileLocation = null;

    // Check if the filePath contains a specific workspace path
    const matchingProjectPath = configPaths.projectPaths.find(projectPath => {
      // Normalize both paths for comparison (handle ./, .\, / and \ separators)
      const normalizedProjectPath = path.normalize(projectPath).replace(/^\.[\\/]/, '').replace(/\\/g, '/');
      const normalizedFilePath = filePath.replace(/\\/g, '/');

      return normalizedFilePath.startsWith(normalizedProjectPath + '/') ||
             normalizedFilePath.startsWith(normalizedProjectPath);
    });

    if (matchingProjectPath) {
      // User selected a specific path - use it directly
      projectRoot = path.resolve(matchingProjectPath);

      // Extract the relative path after the project path
      const normalizedProjectPath = path.normalize(matchingProjectPath).replace(/^\.[\\/]/, '').replace(/\\/g, '/');
      const normalizedFilePath = filePath.replace(/\\/g, '/');

      let relativePath;
      if (normalizedFilePath.startsWith(normalizedProjectPath + '/')) {
        relativePath = normalizedFilePath.substring(normalizedProjectPath.length + 1);
      } else if (normalizedFilePath.startsWith(normalizedProjectPath)) {
        relativePath = normalizedFilePath.substring(normalizedProjectPath.length);
        if (relativePath.startsWith('/')) relativePath = relativePath.substring(1);
      } else {
        relativePath = path.basename(filePath); // fallback to just filename
      }

      fullPath = path.join(projectRoot, relativePath);
      console.log('[CAPABILITY-ENABLERS] Using selected path:', {
        matchingProjectPath,
        normalizedProjectPath,
        normalizedFilePath,
        projectRoot,
        relativePath,
        fullPath
      });
    } else {
      // Legacy behavior - clean the path and search for existing files
      let cleanFilePath = filePath;
      if (filePath.startsWith('examples/')) {
        cleanFilePath = filePath.replace('examples/', '');
      } else if (filePath.startsWith('specifications/')) {
        cleanFilePath = filePath.replace('specifications/', '');
      }

      // Try to find existing file or use first project path for new files
      fileLocation = await findFileInProjectPaths(cleanFilePath, configPaths.projectPaths);
      if (fileLocation) {
        fullPath = fileLocation.fullPath;
        projectRoot = fileLocation.projectRoot;
      } else {
        const firstProjectPath = path.resolve(configPaths.projectPaths[0]);
        fullPath = path.join(firstProjectPath, cleanFilePath);
        projectRoot = firstProjectPath;
      }
      console.log('[CAPABILITY-ENABLERS] Using legacy path resolution:', { cleanFilePath, fullPath, projectRoot });
    }

    let resolvedPath = path.resolve(fullPath);

    try {
      if (fileLocation) {
        // File was found by findFileInProjectPaths - it's already validated to be in an allowed project path
        resolvedPath = fileLocation.fullPath
      } else {
        // New file - validate against project root
        const relativePath = path.relative(projectRoot, fullPath);
        resolvedPath = validateAndResolvePath(relativePath, projectRoot, 'capability-enablers path')
      }

      if (!resolvedPath.endsWith('.md')) {
        throw new Error('Only .md files can be saved as capabilities with enablers')
      }
    } catch (securityError) {
      console.error('[CAPABILITY-ENABLERS] Security validation failed:', securityError.message);
      return res.status(403).json({ error: 'Access denied: ' + securityError.message });
    }

    // Check if this is a path change (existing capability being moved to new location)
    const isPathChange = existingCapabilityPath &&
                        path.resolve(existingCapabilityPath) !== path.resolve(resolvedPath);

    if (isPathChange) {
      console.log('[CAPABILITY-ENABLERS] Path change detected - moving capability and enablers');
      console.log('[CAPABILITY-ENABLERS] From:', existingCapabilityPath);
      console.log('[CAPABILITY-ENABLERS] To:', resolvedPath);

      // Ensure the target directory exists
      await fs.ensureDir(path.dirname(resolvedPath));

      // Move the capability file
      if (await fs.pathExists(existingCapabilityPath)) {
        await fs.move(existingCapabilityPath, resolvedPath);
        console.log('[CAPABILITY-ENABLERS] Moved capability file');
      }

      // Find and move all associated enabler files
      const oldDirectory = path.dirname(existingCapabilityPath);
      const newDirectory = path.dirname(resolvedPath);

      if (enablers && enablers.length > 0) {
        for (const enabler of enablers) {
          if (enabler.id && enabler.id !== 'ENB-XXXXXX') {
            const enablerFileName = `${enabler.id.replace(/^(CAP|ENB)-/i, '')}-enabler.md`;
            const oldEnablerPath = path.join(oldDirectory, enablerFileName);
            const newEnablerPath = path.join(newDirectory, enablerFileName);

            if (await fs.pathExists(oldEnablerPath) &&
                path.resolve(oldEnablerPath) !== path.resolve(newEnablerPath)) {
              try {
                await fs.move(oldEnablerPath, newEnablerPath);
                console.log('[CAPABILITY-ENABLERS] Moved enabler file:', enablerFileName);
              } catch (moveError) {
                console.error('[CAPABILITY-ENABLERS] Failed to move enabler file:', enablerFileName, moveError.message);
              }
            }
          }
        }
      }

      // Write the updated content to the new location
      await fs.writeFile(resolvedPath, content, 'utf8');
      console.log('[CAPABILITY-ENABLERS] Updated capability file content at new location');
    } else {
      // Normal save operation
      await fs.writeFile(resolvedPath, content, 'utf8');
      console.log('[CAPABILITY-ENABLERS] Main capability file saved:', resolvedPath);
    }

    // Update bi-directional dependencies
    await updateBidirectionalDependencies(capabilityId, upstreamDeps || [], downstreamDeps || []);

    // Create/update enabler files for each enabler with content
    if (enablers && enablers.length > 0) {
      for (const enabler of enablers) {
        // Skip enablers with placeholder IDs
        if (enabler.id && enabler.name && enabler.id !== 'ENB-XXXXXX') {
          await createEnablerFile(enabler, capabilityId);
        } else if (enabler.id === 'ENB-XXXXXX') {
          console.log('[CAPABILITY-ENABLERS] Skipping enabler creation - placeholder ID detected:', enabler.id);
        }
      }
    }

    const title = extractTitle(content);
    res.json({
      success: true,
      title,
      enablersCreated: enablers.filter(e => e.id && e.name && e.id !== 'ENB-XXXXXX').length,
      pathChanged: isPathChange
    });
  } catch (error) {
    console.error('[CAPABILITY-ENABLERS] Error saving capability with enablers:', error);
    res.status(500).json({ error: 'Error saving capability: ' + error.message });
  }
});

// Enhanced enabler save with reparenting logic
app.post('/api/enabler-with-reparenting/*', async (req, res) => {
  try {
    const filePath = req.params[0];
    const { content, enablerData, originalCapabilityId } = req.body;
    
    console.log('[ENABLER-REPARENTING] Saving enabler with reparenting logic:', enablerData.id);
    console.log('[ENABLER-REPARENTING] Original capability:', originalCapabilityId);
    console.log('[ENABLER-REPARENTING] New capability:', enablerData.capabilityId);
    
    // First save the enabler file (standard save)
    const configPaths = getConfigPaths(config);
    let cleanFilePath = filePath;
    if (filePath.startsWith('examples/')) {
      cleanFilePath = filePath.replace('examples/', '');
    } else if (filePath.startsWith('specifications/')) {
      cleanFilePath = filePath.replace('specifications/', '');
    }

    // Try to find existing file or determine save location based on capability
    const fileLocation = await findFileInProjectPaths(cleanFilePath, configPaths.projectPaths);
    let fullPath, projectRoot;

    if (fileLocation) {
      // Existing file - use its current location
      fullPath = fileLocation.fullPath;
      projectRoot = fileLocation.projectRoot;
    } else if (enablerData.capabilityId) {
      // New enabler with capability ID - find capability directory
      const capabilityDir = await findCapabilityDirectory(enablerData.capabilityId);
      if (capabilityDir) {
        console.log(`[ENABLER-REPARENTING] Using capability directory: ${capabilityDir}`);
        fullPath = path.join(capabilityDir, cleanFilePath);
        projectRoot = capabilityDir;
      } else {
        console.warn(`[ENABLER-REPARENTING] Capability directory not found for ${enablerData.capabilityId}, using default path`);
        const firstProjectPath = path.resolve(configPaths.projectPaths[0]);
        fullPath = path.join(firstProjectPath, cleanFilePath);
        projectRoot = firstProjectPath;
      }
    } else {
      // New enabler without capability ID - use default path
      const firstProjectPath = path.resolve(configPaths.projectPaths[0]);
      fullPath = path.join(firstProjectPath, cleanFilePath);
      projectRoot = firstProjectPath;
    }
    let resolvedPath = path.resolve(fullPath);

    try {
      if (fileLocation) {
        // File was found by findFileInProjectPaths - it's already validated to be in an allowed project path
        resolvedPath = fileLocation.fullPath
      } else {
        // New file - validate against project root
        resolvedPath = validateAndResolvePath(cleanFilePath, projectRoot, 'capability-enablers path')
      }
      
      if (!resolvedPath.endsWith('.md')) {
        throw new Error('Only .md files can be saved as capabilities with enablers')
      }
    } catch (securityError) {
      console.error('[CAPABILITY-ENABLERS] Security validation failed:', securityError.message);
      return res.status(403).json({ error: 'Access denied: ' + securityError.message });
    }
    
    
    // Save the enabler file
    await fs.writeFile(resolvedPath, content, 'utf8');
    console.log('[ENABLER-REPARENTING] Enabler file saved:', resolvedPath);

    // Handle reparenting/parenting if capability ID changed or assigned for first time
    if (enablerData.capabilityId && (!originalCapabilityId || originalCapabilityId !== enablerData.capabilityId)) {
      console.log('[ENABLER-REPARENTING] Capability assignment detected - updating capability enabler lists');
      console.log(`[ENABLER-REPARENTING] Original: ${originalCapabilityId || 'null'} -> New: ${enablerData.capabilityId}`);

      // Handle file move for reparenting (not initial parenting)
      if (originalCapabilityId && originalCapabilityId !== enablerData.capabilityId) {
        const newCapabilityDir = await findCapabilityDirectory(enablerData.capabilityId);
        if (newCapabilityDir) {
          const fileName = path.basename(resolvedPath);
          const newPath = path.join(newCapabilityDir, fileName);

          if (path.resolve(newPath) !== path.resolve(resolvedPath)) {
            console.log(`[ENABLER-REPARENTING] Moving enabler from ${resolvedPath} to ${newPath}`);
            try {
              await fs.move(resolvedPath, newPath);
              console.log('[ENABLER-REPARENTING] Enabler file moved successfully');
            } catch (moveError) {
              console.error('[ENABLER-REPARENTING] Failed to move enabler file:', moveError.message);
              // Continue with capability updates even if file move fails
            }
          }
        }
      }

      await handleEnablerReparenting(enablerData.id, enablerData.name, originalCapabilityId, enablerData.capabilityId, enablerData.description);
    } else if (enablerData.capabilityId) {
      // Not reparenting - just update enabler fields in the existing capability table
      await updateCapabilityEnablerFields(enablerData, enablerData.capabilityId);
    }

    const title = extractTitle(content);
    res.json({
      success: true,
      title,
      reparented: originalCapabilityId && enablerData.capabilityId && originalCapabilityId !== enablerData.capabilityId
    });
  } catch (error) {
    console.error('[ENABLER-REPARENTING] Error saving enabler with reparenting:', error);
    res.status(500).json({ error: 'Error saving enabler: ' + error.message });
  }
});

async function createEnablerFile(enabler, capabilityId) {
  try {
    // Use ID for filename to ensure uniqueness
    const enablerFileName = enabler.id ?
      `${enabler.id.replace(/^(CAP|ENB)-/i, '')}-enabler.md` :
      `${enabler.name.toLowerCase().replace(/[^a-z0-9-]/g, '-')}-enabler.md`;

    // Try to find capability directory first
    let enablerPath;
    if (capabilityId) {
      const capabilityDir = await findCapabilityDirectory(capabilityId);
      if (capabilityDir) {
        console.log(`[ENABLER-CREATE] Using capability directory: ${capabilityDir}`);
        enablerPath = path.join(capabilityDir, enablerFileName);
      } else {
        console.warn(`[ENABLER-CREATE] Capability directory not found for ${capabilityId}, using default path`);
        const configPaths = getConfigPaths(config);
        const firstProjectPath = path.resolve(configPaths.projectPaths[0]);
        enablerPath = path.join(firstProjectPath, enablerFileName);
      }
    } else {
      // No capability ID, use default path
      const configPaths = getConfigPaths(config);
      const firstProjectPath = path.resolve(configPaths.projectPaths[0]);
      enablerPath = path.join(firstProjectPath, enablerFileName);
    }

    // Check if enabler file already exists
    if (await fs.pathExists(enablerPath)) {
      console.log('[ENABLER-UPDATE] Enabler file exists, updating metadata:', enablerFileName);
      await updateEnablerMetadata(enablerPath, enabler, capabilityId);
      return;
    }

    // Load enabler template and customize it
    const enablerContent = await generateEnablerContentFromTemplate(enabler, capabilityId);
    await fs.writeFile(enablerPath, enablerContent, 'utf8');
    console.log('[ENABLER-CREATE] Created enabler file:', enablerFileName);
  } catch (error) {
    console.error('[ENABLER-CREATE] Error creating enabler file for', enabler.id, ':', error);
  }
}

async function updateEnablerMetadata(enablerPath, enabler, capabilityId) {
  try {
    // Read the existing enabler file
    const existingContent = await fs.readFile(enablerPath, 'utf8');
    
    // Update metadata fields in the existing content
    let updatedContent = existingContent;
    
    // Update name if provided (and update title too)
    if (enabler.name) {
      updatedContent = updatedContent.replace(
        /^-\s*\*\*Name\*\*:\s*(.+)$/m,
        `- **Name**: ${enabler.name}`
      );
      // Also update the title header
      updatedContent = updatedContent.replace(
        /^# .+$/m,
        `# ${enabler.name}`
      );
    }
    
    // Update status if provided
    if (enabler.status) {
      updatedContent = updatedContent.replace(
        /^-\s*\*\*Status\*\*:\s*(.+)$/m,
        `- **Status**: ${enabler.status}`
      );
    }
    
    // Update approval if provided
    if (enabler.approval) {
      updatedContent = updatedContent.replace(
        /^-\s*\*\*Approval\*\*:\s*(.+)$/m,
        `- **Approval**: ${enabler.approval}`
      );
    }
    
    // Update priority if provided
    if (enabler.priority) {
      updatedContent = updatedContent.replace(
        /^-\s*\*\*Priority\*\*:\s*(.+)$/m,
        `- **Priority**: ${enabler.priority}`
      );
    }
    
    // Update capability ID if provided
    if (capabilityId) {
      updatedContent = updatedContent.replace(
        /^-\s*\*\*Capability ID\*\*:\s*(.+)$/m,
        `- **Capability ID**: ${capabilityId}`
      );
    }
    
    // Write the updated content back to the file
    await fs.writeFile(enablerPath, updatedContent, 'utf8');
    console.log('[ENABLER-UPDATE] Updated metadata for:', enablerPath);
    
    // Update all enabler fields in the parent capability's enabler table
    if (capabilityId) {
      await updateCapabilityEnablerFields(enabler, capabilityId);
    }
  } catch (error) {
    console.error('[ENABLER-UPDATE] Error updating enabler metadata:', error);
  }
}

async function updateCapabilityEnablerFields(enablerData, capabilityId) {
  try {
    const configPaths = getConfigPaths(config);
    
    // Find the capability file by searching for the capability ID in the content across all project paths
    let capabilityFile = null;

    for (const projectPath of configPaths.projectPaths) {
      const resolvedPath = path.resolve(projectPath);
      if (!await fs.pathExists(resolvedPath)) {
        continue;
      }

      const files = await fs.readdir(resolvedPath);
      for (const file of files) {
        if (file.endsWith('-capability.md')) {
          const filePath = path.join(resolvedPath, file);
          const content = await fs.readFile(filePath, 'utf8');
          if (content.includes(`**ID**: ${capabilityId}`)) {
            capabilityFile = filePath;
            console.log('[CAPABILITY-SYNC] Found capability file:', file);
            break;
          }
        }
      }
      if (capabilityFile) break;
    }
    
    if (!capabilityFile) {
      console.log('[CAPABILITY-SYNC] Capability file not found for ID:', capabilityId);
      return;
    }
    
    // Read the capability file
    let capabilityContent = await fs.readFile(capabilityFile, 'utf8');
    
    // Find and update the enabler row in the enabler table
    // Look for the enabler row by ID and update all columns
    const enablerRowRegex = new RegExp(`^\\|\\s*${enablerData.id}\\s*\\|([^\\n]+)`, 'gm');
    
    const match = enablerRowRegex.exec(capabilityContent);
    if (match) {
      // Build the new row with only ID and description (2 columns only)
      const newRow = `| ${enablerData.id} | ${enablerData.description || enablerData.name || ''} |`;
      
      capabilityContent = capabilityContent.replace(enablerRowRegex, newRow);
      
      // Write the updated content back
      await fs.writeFile(capabilityFile, capabilityContent, 'utf8');
      console.log('[CAPABILITY-SYNC] Updated enabler fields in capability:', path.basename(capabilityFile));
      console.log('[CAPABILITY-SYNC] Updated enabler:', enablerData.id, 'with fields:', {
        name: enablerData.name,
        status: enablerData.status,
        approval: enablerData.approval,
        priority: enablerData.priority
      });

      // Broadcast file change for the capability file to trigger client refresh
      broadcastFileChange('change', capabilityFile);
      console.log('[CAPABILITY-SYNC] Broadcasted capability file change:', path.basename(capabilityFile));
    } else {
      console.log('[CAPABILITY-SYNC] Enabler row not found:', enablerData.id);
    }
  } catch (error) {
    console.error('[CAPABILITY-SYNC] Error updating capability enabler fields:', error);
  }
}

async function findCapabilityDirectory(capabilityId) {
  try {
    const configPaths = getConfigPaths(config);

    // Find the capability file by searching for the capability ID in the content across all project paths
    for (const projectPath of configPaths.projectPaths) {
      const resolvedPath = path.resolve(projectPath);
      if (!await fs.pathExists(resolvedPath)) {
        continue;
      }

      const files = await fs.readdir(resolvedPath);
      for (const file of files) {
        if (file.endsWith('-capability.md')) {
          const filePath = path.join(resolvedPath, file);
          const content = await fs.readFile(filePath, 'utf8');
          if (content.includes(`**ID**: ${capabilityId}`)) {
            console.log('[CAPABILITY-DIRECTORY] Found capability directory:', resolvedPath);
            return resolvedPath;
          }
        }
      }
    }

    console.log('[CAPABILITY-DIRECTORY] Capability directory not found for ID:', capabilityId);
    return null;
  } catch (error) {
    console.error('[CAPABILITY-DIRECTORY] Error finding capability directory:', error);
    return null;
  }
}

async function extractEnablerTemplateFromSoftwarePlan() {
  try {
    console.log('[ENABLER-TEMPLATE] Starting template extraction from SOFTWARE_DEVELOPMENT_PLAN.md');

    // ALWAYS use the SOFTWARE_DEVELOPMENT_PLAN.md file relative to server working directory
    const swPlanPath = path.join(process.cwd(), 'SOFTWARE_DEVELOPMENT_PLAN.md');
    console.log('[ENABLER-TEMPLATE] Using SOFTWARE_DEVELOPMENT_PLAN.md file relative to server:', swPlanPath);

    if (await fs.pathExists(swPlanPath)) {
      const swPlanContent = await fs.readFile(swPlanPath, 'utf8');

      const enablerTemplateStart = swPlanContent.indexOf('### Enabler Template Structure:');
      if (enablerTemplateStart !== -1) {
        const startMarker = swPlanContent.indexOf('<!-- START ENABLER TEMPLATE -->', enablerTemplateStart);
        if (startMarker !== -1) {
          const endMarker = swPlanContent.indexOf('<!-- END ENABLER TEMPLATE -->', startMarker);
          if (endMarker !== -1) {
            const templateStart = swPlanContent.indexOf('\n', startMarker) + 1;
            const templateEnd = endMarker;
            const templateContent = swPlanContent.substring(templateStart, templateEnd);
            console.log('[ENABLER-TEMPLATE] Successfully extracted template from SOFTWARE_DEVELOPMENT_PLAN.md');
            return templateContent;
          }
        }
      }
    }

    console.warn('[ENABLER-TEMPLATE] SOFTWARE_DEVELOPMENT_PLAN.md not found or does not contain enabler template');
    throw new Error('SOFTWARE_DEVELOPMENT_PLAN.md not found or does not contain enabler template');

  } catch (error) {
    console.error('[ENABLER-TEMPLATE] Error extracting template from SOFTWARE_DEVELOPMENT_PLAN.md:', error);
    throw error;
  }
}

async function extractCapabilityTemplateFromSoftwarePlan() {
  try {
    // ALWAYS use the SOFTWARE_DEVELOPMENT_PLAN.md file relative to server working directory
    const swPlanPath = path.join(process.cwd(), 'SOFTWARE_DEVELOPMENT_PLAN.md');
    console.log('[CAPABILITY-TEMPLATE] Using SOFTWARE_DEVELOPMENT_PLAN.md file relative to server:', swPlanPath);

    if (await fs.pathExists(swPlanPath)) {
      const swPlanContent = await fs.readFile(swPlanPath, 'utf8');

      const capabilityTemplateStart = swPlanContent.indexOf('### Capability Template Structure:');
      if (capabilityTemplateStart !== -1) {
        const startMarker = swPlanContent.indexOf('<!-- START CAPABILITY TEMPLATE -->', capabilityTemplateStart);
        if (startMarker !== -1) {
          const endMarker = swPlanContent.indexOf('<!-- END CAPABILITY TEMPLATE -->', startMarker);
          if (endMarker !== -1) {
            const templateStart = swPlanContent.indexOf('\n', startMarker) + 1;
            const templateEnd = endMarker;
            const templateContent = swPlanContent.substring(templateStart, templateEnd);
            console.log('[CAPABILITY-TEMPLATE] Successfully extracted template from SOFTWARE_DEVELOPMENT_PLAN.md');
            return templateContent;
          }
        }
      }
    }

    throw new Error('SOFTWARE_DEVELOPMENT_PLAN.md not found or does not contain capability template');

  } catch (error) {
    console.error('[CAPABILITY-TEMPLATE] Error extracting template from SOFTWARE_DEVELOPMENT_PLAN.md:', error);
    throw error;
  }
}

async function generateCapabilityContentFromTemplate(capability) {
  try {
    // Extract the capability template from SOFTWARE_DEVELOPMENT_PLAN.md
    let templateContent = await extractCapabilityTemplateFromSoftwarePlan();
    console.log('[CAPABILITY-TEMPLATE] Template extracted from SOFTWARE_DEVELOPMENT_PLAN.md, length:', templateContent.length, 'chars');

    const currentDate = new Date().toISOString().split('T')[0];

    // Define replacement map for safer template processing
    const replacements = {
      // Basic placeholders
      '\\[Capability Name\\]': capability.name || '[Capability Name]',
      'CAP-XXXXXX': capability.id || 'CAP-XXXXXX',
      'YYYY-MM-DD': currentDate,
      'X\\.Y': '1.0',
      '\\[Clear business value statement explaining what business problem this solves\\]': capability.description || '[Clear business value statement explaining what business problem this solves]',

      // Title replacement
      '^# \\[Capability Name\\]': `# ${capability.name || '[Capability Name]'}`,

      // Metadata section replacements
      '- \\*\\*Name\\*\\*: \\[Business Function Name\\]': `- **Name**: ${capability.name || '[Business Function Name]'}`,
      '- \\*\\*ID\\*\\*: CAP-XXXXXX': `- **ID**: ${capability.id || 'CAP-XXXXXX'}`,
      '- \\*\\*Status\\*\\*: \\[Current State\\]': `- **Status**: ${capability.status || 'In Draft'}`,
      '- \\*\\*Approval\\*\\*: Not Approved': `- **Approval**: ${capability.approval || 'Not Approved'}`,
      '- \\*\\*Priority\\*\\*: \\[High/Medium/Low\\]': `- **Priority**: ${capability.priority || 'High'}`,
      '- \\*\\*Analysis Review\\*\\*: \\[Required/Not Required\\]': `- **Analysis Review**: ${config.defaults?.analysisReview || 'Required'}`,
      '- \\*\\*Owner\\*\\*: \\[Team/Person\\]': `- **Owner**: ${config.defaults?.owner || 'Product Team'}`,
      '- \\*\\*Created Date\\*\\*: YYYY-MM-DD': `- **Created Date**: ${currentDate}`,
      '- \\*\\*Last Updated\\*\\*: YYYY-MM-DD': `- **Last Updated**: ${currentDate}`,
      '- \\*\\*Version\\*\\*: X\\.Y': `- **Version**: ${version.version}`
    }

    // Apply replacements with validation
    try {
      for (const [pattern, replacement] of Object.entries(replacements)) {
        const regex = new RegExp(pattern, pattern.startsWith('^') ? 'm' : 'g')
        templateContent = templateContent.replace(regex, replacement)
      }

      // Validate that critical fields were replaced
      if (capability.name && templateContent.includes('[Capability Name]')) {
        console.warn('[TEMPLATE] Warning: Some [Capability Name] placeholders may not have been replaced')
      }
      if (capability.id && templateContent.includes('CAP-XXXXXX')) {
        console.warn('[TEMPLATE] Warning: Some CAP-XXXXXX placeholders may not have been replaced')
      }
    } catch (replacementError) {
      console.error('[TEMPLATE] Error during template replacement:', replacementError)
      // Continue with partially replaced template rather than failing completely
    }

    console.log('[CAPABILITY-TEMPLATE] Template generation completed successfully')
    return templateContent;

  } catch (error) {
    console.error('[CAPABILITY-TEMPLATE] Error generating template:', error);
    // Fallback to a basic template if SOFTWARE_DEVELOPMENT_PLAN.md template extraction fails
    const currentDate = new Date().toISOString().split('T')[0];
    return `# ${capability.name || '[Capability Name]'}

## Metadata
- **Name**: ${capability.name || '[Business Function Name]'}
- **Type**: Capability
- **System**: [System Name]
- **Component**: [Component Name]
- **ID**: ${capability.id || 'CAP-XXXXXX'}
- **Owner**: ${config.defaults?.owner || 'Product Team'}
- **Status**: ${capability.status || 'In Draft'}
- **Approval**: ${capability.approval || 'Not Approved'}
- **Priority**: ${capability.priority || 'High'}
- **Analysis Review**: ${config.defaults?.analysisReview || 'Required'}

## Purpose
${capability.description || '[Clear business value statement explaining what business problem this solves]'}

## Technical Specifications (Template)

### Capability Dependency Flow Diagram
[Diagram showing capability relationships]

## Enablers
| ID | Name | Status | Priority |
|----|------|--------|----------|
| ENB-XXXXXX | [Enabler Name] | [Status] | [Priority] |

## Dependencies
[List other capabilities this depends on]

## Success Criteria
[Measurable criteria for determining when this capability is successfully implemented]

## Risks and Assumptions
[Key risks and assumptions for this capability]`;
  }
}

async function generateEnablerContentFromTemplate(enabler, capabilityId) {
  try {
    // Extract the enabler template from SOFTWARE_DEVELOPMENT_PLAN.md
    let templateContent = await extractEnablerTemplateFromSoftwarePlan();
    console.log('[ENABLER-TEMPLATE] Template extracted from SOFTWARE_DEVELOPMENT_PLAN.md, length:', templateContent.length, 'chars');
    
    const currentDate = new Date().toISOString().split('T')[0];
    
    // Define replacement map for safer template processing
    const replacements = {
      // Basic placeholders
      '\\[Enabler Name\\]': enabler.name || '[Enabler Name]',
      'ENB-XXXXXX': enabler.id || 'ENB-XXXXXX',
      'CAP-XXXXXX': capabilityId || 'CAP-XXXXXX',
      'YYYY-MM-DD': currentDate,
      'X\\.Y': '1.0',
      '\\[What is the purpose\\?\\]': enabler.description || '[What is the purpose?]',
      
      // Title replacement
      '^# \\[Enabler Name\\]': `# ${enabler.name || '[Enabler Name]'}`,
      
      // Metadata section replacements
      '- \\*\\*Name\\*\\*: \\[Enabler Name\\]': `- **Name**: ${enabler.name || '[Enabler Name]'}`,
      '- \\*\\*ID\\*\\*: ENB-XXXXXX': `- **ID**: ${enabler.id || 'ENB-XXXXXX'}`,
      '- \\*\\*Capability ID\\*\\*: CAP-XXXXXX': `- **Capability ID**: ${capabilityId || 'CAP-XXXXXX'}`,
      '- \\*\\*Status\\*\\*: In Draft': `- **Status**: ${enabler.status || 'In Draft'}`,
      '- \\*\\*Approval\\*\\*: Not Approved': `- **Approval**: ${enabler.approval || 'Not Approved'}`,
      '- \\*\\*Priority\\*\\*: High': `- **Priority**: ${enabler.priority || 'High'}`,
      '- \\*\\*Analysis Review\\*\\*: Required': `- **Analysis Review**: ${config.defaults?.analysisReview || 'Required'}`,
      '- \\*\\*Design Review\\*\\*: Required': `- **Design Review**: ${config.defaults?.designReview || 'Required'}`,
      '- \\*\\*Code Review\\*\\*: Not Required': `- **Code Review**: ${config.defaults?.codeReview || 'Not Required'}`,
      '- \\*\\*Created Date\\*\\*: YYYY-MM-DD': `- **Created Date**: ${currentDate}`,
      '- \\*\\*Last Updated\\*\\*: YYYY-MM-DD': `- **Last Updated**: ${currentDate}`,
      '- \\*\\*Version\\*\\*: X\\.Y': `- **Version**: ${version.version}`
    }
    
    // Apply replacements with validation
    try {
      for (const [pattern, replacement] of Object.entries(replacements)) {
        const regex = new RegExp(pattern, pattern.startsWith('^') ? 'm' : 'g')
        templateContent = templateContent.replace(regex, replacement)
      }
      
      // Validate that critical fields were replaced
      if (enabler.name && templateContent.includes('[Enabler Name]')) {
        console.warn('[TEMPLATE] Warning: Some [Enabler Name] placeholders may not have been replaced')
      }
      if (enabler.id && templateContent.includes('ENB-XXXXXX')) {
        console.warn('[TEMPLATE] Warning: Some ENB-XXXXXX placeholders may not have been replaced')
      }
    } catch (replacementError) {
      console.error('[TEMPLATE] Error during template replacement:', replacementError)
      // Continue with partially replaced template rather than failing completely
    }

    // Remove Development Plan section from enabler template
    // (Development Plan should only be in SOFTWARE_DEVELOPMENT_PLAN.md)
    const developmentPlanIndex = templateContent.indexOf('# Development Plan');
    if (developmentPlanIndex !== -1) {
      templateContent = templateContent.substring(0, developmentPlanIndex).trim();
      console.log('[ENABLER-TEMPLATE] Removed Development Plan section from enabler template');
    }

    return templateContent;
    
  } catch (templateErr) {
    console.error('[ENABLER-CREATE] Template loading failed:', templateErr.message);
    console.error('[ENABLER-CREATE] Template error details:', templateErr.stack);
    // Fallback to the old hardcoded content if template loading fails
    return generateEnablerContentFallback(enabler, capabilityId);
  }
}

function generateEnablerContentFallback(enabler, capabilityId) {
  const currentDate = new Date().toISOString().split('T')[0];
  
  return `# ${enabler.name}

## Metadata
- **Name**: ${enabler.name}
- **Type**: Enabler
- **ID**: ${enabler.id}
- **Capability ID**: ${capabilityId}
- **Status**: ${enabler.status || 'Draft'}
- **Approval**: ${enabler.approval || 'Not Approved'}
- **Priority**: ${enabler.priority || 'High'}
- **Owner**: Product Team
- **Developer**: [Development Team/Lead]
- **Created Date**: ${currentDate}
- **Last Updated**: ${currentDate}
- **Version**: ${version.version}

## Technical Overview
### Purpose
${enabler.description || '[What is the purpose?]'}

## Functional Requirements

| ID | Requirement | Priority | Status | Notes |
|----|-------------|----------|--------|-------|
| | | | | |

## Non-Functional Requirements

| Type | Requirement | Target | Measurement | Notes |
|------|-------------|--------|-------------|-------|
| | | | | |

## Technical Specifications

### Enabler Dependency Flow Diagram
\`\`\`mermaid
flowchart TD
    ${enabler.id.replace(/-/g, '_')}["${enabler.id}<br/>${enabler.name}<br/>📡"]
    
    %% Add your dependency flows here
    
    classDef enabler fill:#e3f2fd,stroke:#1976d2,stroke-width:2px
    class ${enabler.id.replace(/-/g, '_')} enabler
\`\`\`

### API Technical Specifications (if applicable)

| API Type | Operation | Channel / Endpoint | Description | Request / Publish Payload | Response / Subscribe Data |
|----------|-----------|---------------------|-------------|----------------------------|----------------------------|
| | | | | | |

### Data Models
\`\`\`mermaid
erDiagram
    Entity {
        string id PK
        string name
        string description
    }
    
    %% Add relationships and more entities here
\`\`\`

### Class Diagrams
\`\`\`mermaid
classDiagram
    class ${enabler.id.replace(/-/g, '_')}_Class {
        +String property
        +method() void
    }
    
    %% Add more classes and relationships here
\`\`\`

### Sequence Diagrams
\`\`\`mermaid
sequenceDiagram
    participant A as Actor
    participant S as System
    
    A->>S: Request
    S-->>A: Response
    
    %% Add more interactions here
\`\`\`

### Dataflow Diagrams
\`\`\`mermaid
flowchart TD
    Input[Input Data] --> Process[Process]
    Process --> Output[Output Data]
    
    %% Add your dataflow diagrams here
\`\`\`

### State Diagrams
\`\`\`mermaid
stateDiagram-v2
    [*] --> Initial
    Initial --> Processing
    Processing --> Complete
    Complete --> [*]
    
    %% Add more states and transitions here
\`\`\`

## Dependencies
### Internal Dependencies
- [Service/Component]: [Why needed]

### External Dependencies
- [Third-party service]: [Integration details]

## Notes
[Any additional context, assumptions, or open questions]
`;
}

// Serve README
app.get('/README.md', async (req, res) => {
  try {
    const readmePath = path.join(__dirname, 'README.md');
    const content = await fs.readFile(readmePath, 'utf8');
    const html = marked(content);
    
    res.send(`
      <!DOCTYPE html>
      <html>
      <head>
        <title>Anvil - Documentation</title>
        <style>
          body { 
            font-family: -apple-system, BlinkMacSystemFont, 'Segoe UI', Roboto, sans-serif;
            max-width: 1000px; 
            margin: 0 auto; 
            padding: 2rem;
            line-height: 1.6;
            background: #f5f7fa;
            color: #2c3e50;
          }
          .header {
            background: linear-gradient(135deg, #4a90e2 0%, #2c5aa0 100%);
            color: white;
            padding: 2rem;
            border-radius: 10px;
            margin-bottom: 2rem;
            text-align: center;
          }
          .content {
            background: white;
            padding: 2rem;
            border-radius: 10px;
            box-shadow: 0 2px 4px rgba(0, 0, 0, 0.1);
          }
          h1, h2, h3 { color: #4a90e2; }
          h1 { border-bottom: 3px solid #4a90e2; padding-bottom: 0.5rem; }
          code { background: #f8f9fa; padding: 0.2rem 0.4rem; border-radius: 4px; }
          pre { background: #f8f9fa; padding: 1rem; border-radius: 8px; overflow-x: auto; }
          table { width: 100%; border-collapse: collapse; margin: 1rem 0; }
          th, td { border: 1px solid #e9ecef; padding: 0.8rem; text-align: left; }
          th { background: #f8f9fa; }
          .back-link { 
            display: inline-block; 
            margin-bottom: 1rem; 
            color: #4a90e2; 
            text-decoration: none; 
            font-weight: 600;
          }
          .back-link:hover { text-decoration: underline; }
        </style>
      </head>
      <body>
        <div class="header">
          <h1>Anvil Documentation</h1>
          <p>Complete guide to features and usage</p>
        </div>
        <a href="/" class="back-link">← Back to Anvil</a>
        <div class="content">
          ${html}
        </div>
      </body>
      </html>
    `);
  } catch (error) {
    res.status(500).send('Error loading documentation');
  }
});

// Serve SOFTWARE_DEVELOPMENT_PLAN
app.get('/SOFTWARE_DEVELOPMENT_PLAN.md', async (req, res) => {
  try {
    const planPath = path.join(__dirname, 'SOFTWARE_DEVELOPMENT_PLAN.md');
    const content = await fs.readFile(planPath, 'utf8');
    const html = marked(content);

    res.send(`
      <!DOCTYPE html>
      <html>
      <head>
        <title>Anvil - Software Development Plan</title>
        <style>
          body {
            font-family: -apple-system, BlinkMacSystemFont, 'Segoe UI', Roboto, sans-serif;
            max-width: 1000px;
            margin: 0 auto;
            padding: 2rem;
            line-height: 1.6;
            background: #f5f7fa;
            color: #2c3e50;
          }
          .header {
            background: linear-gradient(135deg, #4a90e2 0%, #2c5aa0 100%);
            color: white;
            padding: 2rem;
            border-radius: 10px;
            margin-bottom: 2rem;
            text-align: center;
          }
          .content {
            background: white;
            padding: 2rem;
            border-radius: 10px;
            box-shadow: 0 2px 4px rgba(0, 0, 0, 0.1);
          }
          h1, h2, h3 { color: #4a90e2; }
          h1 { border-bottom: 3px solid #4a90e2; padding-bottom: 0.5rem; }
          code { background: #f8f9fa; padding: 0.2rem 0.4rem; border-radius: 4px; }
          pre { background: #f8f9fa; padding: 1rem; border-radius: 8px; overflow-x: auto; }
          table { width: 100%; border-collapse: collapse; margin: 1rem 0; }
          th, td { border: 1px solid #e9ecef; padding: 0.8rem; text-align: left; }
          th { background: #f8f9fa; }
          .back-link {
            display: inline-block;
            margin-bottom: 1rem;
            color: #4a90e2;
            text-decoration: none;
            font-weight: 600;
          }
          .back-link:hover { text-decoration: underline; }
        </style>
      </head>
      <body>
        <div class="header">
          <h1>Software Development Plan</h1>
          <p>Comprehensive guide for discovering, analyzing, designing, implementing, testing, refactoring, and retiring software applications</p>
        </div>
        <a href="/" class="back-link">← Back to Anvil</a>
        <div class="content">
          ${html}
        </div>
      </body>
      </html>
    `);
  } catch (error) {
    res.status(500).send('Error loading Software Development Plan');
  }
});

// Get full configuration
app.get('/api/config', (req, res) => {
  try {
    console.log('[CONFIG] Returning full config:', config);
    res.json(config);
  } catch (error) {
    console.error('[CONFIG] Error getting config:', error);
    res.status(500).json({ error: 'Error getting configuration' });
  }
});

// Logs endpoint
app.get('/api/logs', (req: Request, res: Response) => {
  try {
    const lines = parseInt(req.query.lines as string) || 100;
    const logs = logger.getRecentLogs(lines);
    res.json({ logs, executionId: logger.getExecutionId() });
  } catch (error) {
    logger.error('Failed to get logs', { error: error.message });
    res.status(500).json({ error: 'Failed to get logs' });
  }
});

// Shutdown API endpoint
app.post('/api/shutdown', (req, res) => {
  try {
    res.json({ success: true, message: 'Server shutdown initiated' });

    // Close server gracefully after sending response
    setTimeout(() => {
      gracefulShutdown();
    }, 1000);
  } catch (error) {
    console.error('[SHUTDOWN] Error shutting down server:', error);
    res.status(500).json({ error: 'Error shutting down server' });
  }
});

// Discovery API - Analyze text and generate capabilities/enablers
app.post('/api/discovery/analyze', async (req, res) => {
  try {
    const { text } = req.body;

    if (!text || typeof text !== 'string') {
      return res.status(400).json({ error: 'Text content is required' });
    }

    console.log('[DISCOVERY] Analyzing text for capabilities and enablers');

    // AI Analysis logic to extract capabilities and enablers
    const analysis = await analyzeTextForDiscovery(text);

    res.json(analysis);
  } catch (error) {
    console.error('[DISCOVERY] Error analyzing text:', error);
    res.status(500).json({ error: 'Error analyzing text: ' + error.message });
  }
});

// Discovery API - Create documents from analysis results
app.post('/api/discovery/create', async (req, res) => {
  try {
    const { type, documentData, context = {} } = req.body;

    if (!type || !documentData) {
      return res.status(400).json({ error: 'Type and document data are required' });
    }

    console.log('[DISCOVERY] Creating document:', type, documentData.name, 'with context:', context);

    const result = await createDocumentFromDiscovery(type, documentData, context);

    res.json(result);
  } catch (error) {
    console.error('[DISCOVERY] Error creating document:', error);
    res.status(500).json({ error: 'Error creating document: ' + error.message });
  }
});

// Update full configuration
app.post('/api/config', async (req, res) => {
  try {
    const newConfig = req.body;
    console.log('[CONFIG] Updating full config:', newConfig);

    // Validate the new configuration
    const errors = validateConfig(newConfig);
    if (errors.length > 0) {
      return res.status(400).json({ error: 'Invalid configuration', details: errors });
    }

    // Update the global config
    Object.assign(config, newConfig);

    // Save to config.local.json file (runtime overrides)
    await fs.writeJson('./config.local.json', config, { spaces: 2 });

    console.log('[CONFIG] Configuration updated successfully');
    res.json({ message: 'Configuration updated successfully', config });
  } catch (error) {
    console.error('[CONFIG] Error updating config:', error);
    res.status(500).json({ error: 'Error updating configuration' });
  }
});

// Get config defaults
app.get('/api/config/defaults', (req, res) => {
  try {
    const defaults = config.defaults || { owner: 'Product Team' };
    console.log('[CONFIG] Returning defaults:', defaults);
    res.json(defaults);
  } catch (error) {
    console.error('[CONFIG] Error getting defaults:', error);
    res.status(500).json({ error: 'Error getting config defaults' });
  }
});

// Update config defaults
app.post('/api/config/defaults', async (req, res) => {
  try {
    const { owner, analysisReview, designReview, requirementsReview, codeReview } = req.body;
    
    console.log('[CONFIG] Updating defaults:', req.body);
    
    // Validate input values
    const validReviewValues = ['Required', 'Not Required']
    const validOwnerPattern = /^[a-zA-Z0-9\s-_.]+$/
    
    if (owner !== undefined) {
      if (typeof owner !== 'string' || !validOwnerPattern.test(owner) || owner.length > 100) {
        return res.status(400).json({ error: 'Invalid owner name. Must be alphanumeric with spaces, hyphens, underscores, and periods only.' })
      }
    }
    
    const reviewFields = { analysisReview, designReview, requirementsReview, codeReview }
    for (const [field, value] of Object.entries(reviewFields)) {
      if (value !== undefined && !validReviewValues.includes(value)) {
        return res.status(400).json({ error: `Invalid ${field} value. Must be either 'Required' or 'Not Required'.` })
      }
    }
    
    // Update the config object
    if (!config.defaults) {
      config.defaults = {};
    }
    
    if (owner !== undefined) config.defaults.owner = owner;
    if (analysisReview !== undefined) config.defaults.analysisReview = analysisReview;
    if (designReview !== undefined) config.defaults.designReview = designReview;
    if (requirementsReview !== undefined) config.defaults.requirementsReview = requirementsReview;
    if (codeReview !== undefined) config.defaults.codeReview = codeReview;
    
    // Validate the entire updated config before saving
    const validationErrors = validateConfig(config)
    if (validationErrors.length > 0) {
      console.error('[CONFIG] Validation failed after update:', validationErrors);
      return res.status(400).json({ error: 'Configuration validation failed: ' + validationErrors.join(', ') })
    }
    
    // Write back to config.local.json
    await fs.writeFile('./config.local.json', JSON.stringify(config, null, 2), 'utf8');
    console.log('[CONFIG] Config updated and validated successfully');
    
    res.json({ success: true, defaults: config.defaults });
  } catch (error) {
    console.error('[CONFIG] Error updating config:', error);
    res.status(500).json({ error: 'Error updating config: ' + error.message });
  }
});

// Chat API Endpoints

// Send a message to the AI assistant
app.post('/api/chat/message', async (req, res) => {
  try {
    const { sessionId, message } = req.body;

    if (!sessionId || typeof sessionId !== 'string') {
      return res.status(400).json({ error: 'Session ID is required' });
    }

    if (!message || typeof message !== 'string') {
      return res.status(400).json({ error: 'Message is required' });
    }

    logger.info('[CHAT] Received message', {
      sessionId,
      messageLength: message.length
    });

    const response = await chatService.sendMessage(sessionId, message);

    res.json({
      success: true,
      response,
      sessionId
    });
  } catch (error: any) {
    logger.error('[CHAT] Error sending message', { error: error.message });
    res.status(500).json({
      error: 'Error sending message to AI assistant: ' + error.message
    });
  }
});

// Get chat history for a session
app.get('/api/chat/history/:sessionId', (req, res) => {
  try {
    const { sessionId } = req.params;

    if (!sessionId) {
      return res.status(400).json({ error: 'Session ID is required' });
    }

    const history = chatService.getSessionHistory(sessionId);

    res.json({
      success: true,
      sessionId,
      messages: history
    });
  } catch (error: any) {
    logger.error('[CHAT] Error getting chat history', { error: error.message });
    res.status(500).json({ error: 'Error getting chat history: ' + error.message });
  }
});

// Clear a chat session
app.delete('/api/chat/session/:sessionId', (req, res) => {
  try {
    const { sessionId } = req.params;

    if (!sessionId) {
      return res.status(400).json({ error: 'Session ID is required' });
    }

    chatService.clearSession(sessionId);

    res.json({
      success: true,
      message: 'Chat session cleared'
    });
  } catch (error: any) {
    logger.error('[CHAT] Error clearing session', { error: error.message });
    res.status(500).json({ error: 'Error clearing session: ' + error.message });
  }
});

// Get current AI assistant configuration
app.get('/api/chat/config', (req, res) => {
  try {
    res.json({
      success: true,
      config: config.aiAssistant || null
    });
  } catch (error: any) {
    logger.error('[CHAT] Error getting chat config', { error: error.message });
    res.status(500).json({ error: 'Error getting chat configuration: ' + error.message });
  }
});

// Workspace Management API Endpoints

// Get all workspaces
app.get('/api/workspaces', (req, res) => {
  try {
    res.json({
      workspaces: config.workspaces || [],
      activeWorkspaceId: config.activeWorkspaceId
    });
  } catch (error) {
    console.error('[WORKSPACE] Error getting workspaces:', error);
    res.status(500).json({ error: 'Error getting workspaces' });
  }
});

// Create new workspace
app.post('/api/workspaces', async (req, res) => {
  try {
    const { name, description, projectPaths, copySwPlan } = req.body;

    if (!name || typeof name !== 'string') {
      return res.status(400).json({ error: 'Workspace name is required' });
    }

    if (!projectPaths || !Array.isArray(projectPaths) || projectPaths.length === 0) {
      return res.status(400).json({ error: 'At least one project path is required' });
    }

    const newWorkspace = {
      id: `ws-${Date.now()}`,
      name: name.trim(),
      description: description?.trim() || '',
      isActive: false,
      projectPaths: projectPaths,
      copySwPlan: copySwPlan !== false, // Default to true
      createdDate: new Date().toISOString()
    };

    if (!config.workspaces) {
      config.workspaces = [];
    }

    config.workspaces.push(newWorkspace);

    // Copy SOFTWARE_DEVELOPMENT_PLAN.md to all project paths if workspace has copySwPlan enabled
    if (newWorkspace.copySwPlan !== false) {
      for (const pathItem of projectPaths) {
        const pathString = typeof pathItem === 'string' ? pathItem : pathItem.path;
        try {
          const sourcePath = path.join(__dirname, 'SOFTWARE_DEVELOPMENT_PLAN.md');
          const destPath = path.join(pathString, 'SOFTWARE_DEVELOPMENT_PLAN.md');

          // Check if source file exists
          if (await fs.pathExists(sourcePath)) {
            // Ensure destination directory exists
            await fs.ensureDir(pathString);

            // Only copy if destination doesn't already exist
            if (!(await fs.pathExists(destPath))) {
              await fs.copy(sourcePath, destPath);
              console.log(`[WORKSPACE] Copied SOFTWARE_DEVELOPMENT_PLAN.md to ${destPath}`);
            } else {
              console.log(`[WORKSPACE] SOFTWARE_DEVELOPMENT_PLAN.md already exists at ${destPath}, skipping copy`);
            }
          } else {
            console.log(`[WORKSPACE] Source SOFTWARE_DEVELOPMENT_PLAN.md not found at ${sourcePath}, skipping copy`);
          }
        } catch (error: any) {
          console.warn(`[WORKSPACE] Failed to copy SOFTWARE_DEVELOPMENT_PLAN.md to ${pathString}:`, error.message);
          // Don't fail the request if copy fails, just log warning
        }
      }
    }

    // Validate the entire updated config
    const validationErrors = validateConfig(config);
    if (validationErrors.length > 0) {
      config.workspaces.pop(); // Rollback
      return res.status(400).json({ error: 'Workspace validation failed: ' + validationErrors.join(', ') });
    }

    // Save to config.local.json
    await fs.writeFile('./config.local.json', JSON.stringify(config, null, 2), 'utf8');

    res.json(newWorkspace);
  } catch (error) {
    console.error('[WORKSPACE] Error creating workspace:', error);
    res.status(500).json({ error: 'Error creating workspace: ' + error.message });
  }
});

// Update workspace
app.put('/api/workspaces/:id', async (req, res) => {
  try {
    const { id } = req.params;
    const { name, description, projectPaths, copySwPlan } = req.body;

    const workspaceIndex = config.workspaces?.findIndex(ws => ws.id === id);
    if (workspaceIndex === -1) {
      return res.status(404).json({ error: 'Workspace not found' });
    }

    const workspace = config.workspaces[workspaceIndex];
    const originalWorkspace = { ...workspace };

    if (name !== undefined) {
      if (!name || typeof name !== 'string') {
        return res.status(400).json({ error: 'Invalid workspace name' });
      }
      workspace.name = name.trim();
    }

    if (description !== undefined) {
      workspace.description = description?.trim() || '';
    }

    if (projectPaths !== undefined) {
      if (!Array.isArray(projectPaths) || projectPaths.length === 0) {
        return res.status(400).json({ error: 'At least one project path is required' });
      }
      workspace.projectPaths = projectPaths;
    }

    if (copySwPlan !== undefined) {
      workspace.copySwPlan = copySwPlan !== false; // Default to true
    }

    // Copy SOFTWARE_DEVELOPMENT_PLAN.md to new project paths if workspace has copySwPlan enabled
    if (projectPaths !== undefined && workspace.copySwPlan !== false) {
      // Find new paths that weren't in the original workspace
      const originalPaths = originalWorkspace.projectPaths || [];
      const originalPathStrings = originalPaths.map(p => typeof p === 'string' ? p : p.path);
      const newPaths = projectPaths.filter(pathItem => {
        const pathString = typeof pathItem === 'string' ? pathItem : pathItem.path;
        return !originalPathStrings.includes(pathString);
      });

      for (const pathItem of newPaths) {
        const pathString = typeof pathItem === 'string' ? pathItem : pathItem.path;
        try {
          const sourcePath = path.join(__dirname, 'SOFTWARE_DEVELOPMENT_PLAN.md');
          const destPath = path.join(pathString, 'SOFTWARE_DEVELOPMENT_PLAN.md');

          // Check if source file exists
          if (await fs.pathExists(sourcePath)) {
            // Ensure destination directory exists
            await fs.ensureDir(pathString);

            // Only copy if destination doesn't already exist
            if (!(await fs.pathExists(destPath))) {
              await fs.copy(sourcePath, destPath);
              console.log(`[WORKSPACE] Copied SOFTWARE_DEVELOPMENT_PLAN.md to ${destPath}`);
            } else {
              console.log(`[WORKSPACE] SOFTWARE_DEVELOPMENT_PLAN.md already exists at ${destPath}, skipping copy`);
            }
          } else {
            console.log(`[WORKSPACE] Source SOFTWARE_DEVELOPMENT_PLAN.md not found at ${sourcePath}, skipping copy`);
          }
        } catch (error: any) {
          console.warn(`[WORKSPACE] Failed to copy SOFTWARE_DEVELOPMENT_PLAN.md to ${pathString}:`, error.message);
          // Don't fail the request if copy fails, just log warning
        }
      }
    }

    // Validate the entire updated config
    const validationErrors = validateConfig(config);
    if (validationErrors.length > 0) {
      config.workspaces[workspaceIndex] = originalWorkspace; // Rollback
      return res.status(400).json({ error: 'Workspace validation failed: ' + validationErrors.join(', ') });
    }

    // Save to config.local.json
    await fs.writeFile('./config.local.json', JSON.stringify(config, null, 2), 'utf8');

    res.json(workspace);
  } catch (error) {
    console.error('[WORKSPACE] Error updating workspace:', error);
    res.status(500).json({ error: 'Error updating workspace: ' + error.message });
  }
});

// Set active workspace
app.post('/api/workspaces/:id/activate', async (req, res) => {
  try {
    const { id } = req.params;

    const workspace = config.workspaces?.find(ws => ws.id === id);
    if (!workspace) {
      return res.status(404).json({ error: 'Workspace not found' });
    }

    const oldActiveId = config.activeWorkspaceId;
    config.activeWorkspaceId = id;

    // Update isActive flags
    config.workspaces.forEach(ws => {
      ws.isActive = ws.id === id;
    });

    // Validate the entire updated config
    const validationErrors = validateConfig(config);
    if (validationErrors.length > 0) {
      config.activeWorkspaceId = oldActiveId; // Rollback
      config.workspaces.forEach(ws => {
        ws.isActive = ws.id === oldActiveId;
      });
      return res.status(400).json({ error: 'Workspace activation failed: ' + validationErrors.join(', ') });
    }

    // Save to config.local.json
    await fs.writeFile('./config.local.json', JSON.stringify(config, null, 2), 'utf8');

    // Reload config from disk to pick up any new workspaces
    await reloadConfig();

    // Update file watchers to monitor the new active workspace paths
    setupFileWatchers();

    res.json({
      activeWorkspaceId: config.activeWorkspaceId,
      workspace: workspace
    });
  } catch (error) {
    console.error('[WORKSPACE] Error activating workspace:', error);
    res.status(500).json({ error: 'Error activating workspace: ' + error.message });
  }
});

// Delete workspace
app.delete('/api/workspaces/:id', async (req, res) => {
  try {
    const { id } = req.params;

    if (config.activeWorkspaceId === id) {
      return res.status(400).json({ error: 'Cannot delete the active workspace' });
    }

    const workspaceIndex = config.workspaces?.findIndex(ws => ws.id === id);
    if (workspaceIndex === -1) {
      return res.status(404).json({ error: 'Workspace not found' });
    }

    config.workspaces.splice(workspaceIndex, 1);

    // Save to config.local.json
    await fs.writeFile('./config.local.json', JSON.stringify(config, null, 2), 'utf8');

    res.json({ success: true });
  } catch (error) {
    console.error('[WORKSPACE] Error deleting workspace:', error);
    res.status(500).json({ error: 'Error deleting workspace: ' + error.message });
  }
});

// Add project path to workspace
app.post('/api/workspaces/:id/paths', async (req, res) => {
  try {
    const { id } = req.params;
    const { path: projectPath } = req.body;

    if (!projectPath || typeof projectPath !== 'string') {
      return res.status(400).json({ error: 'Project path is required' });
    }

    const workspace = config.workspaces?.find(ws => ws.id === id);
    if (!workspace) {
      return res.status(404).json({ error: 'Workspace not found' });
    }

    if (workspace.projectPaths.includes(projectPath)) {
      return res.status(400).json({ error: 'Project path already exists in workspace' });
    }

    workspace.projectPaths.push(projectPath);

    // Copy SOFTWARE_DEVELOPMENT_PLAN.md if workspace has copySwPlan enabled
    if (workspace.copySwPlan !== false) {
      try {
        const sourcePath = path.join(__dirname, 'SOFTWARE_DEVELOPMENT_PLAN.md');
        const destPath = path.join(projectPath, 'SOFTWARE_DEVELOPMENT_PLAN.md');

        // Check if source file exists
        if (await fs.pathExists(sourcePath)) {
          // Ensure destination directory exists
          await fs.ensureDir(projectPath);

          // Only copy if destination doesn't already exist
          if (!(await fs.pathExists(destPath))) {
            await fs.copy(sourcePath, destPath);
            console.log(`[WORKSPACE] Copied SOFTWARE_DEVELOPMENT_PLAN.md to ${destPath}`);
          } else {
            console.log(`[WORKSPACE] SOFTWARE_DEVELOPMENT_PLAN.md already exists at ${destPath}, skipping copy`);
          }
        } else {
          console.log(`[WORKSPACE] Source SOFTWARE_DEVELOPMENT_PLAN.md not found at ${sourcePath}, skipping copy`);
        }
      } catch (error) {
        console.warn(`[WORKSPACE] Failed to copy SOFTWARE_DEVELOPMENT_PLAN.md to ${projectPath}:`, error.message);
        // Don't fail the request if copy fails, just log warning
      }
    }

    // Validate the entire updated config
    const validationErrors = validateConfig(config);
    if (validationErrors.length > 0) {
      workspace.projectPaths.pop(); // Rollback
      return res.status(400).json({ error: 'Path addition failed: ' + validationErrors.join(', ') });
    }

    // Save to config.local.json
    await fs.writeFile('./config.local.json', JSON.stringify(config, null, 2), 'utf8');

    // Update file watchers to monitor the new project path
    setupFileWatchers();

    res.json(workspace);
  } catch (error) {
    console.error('[WORKSPACE] Error adding project path:', error);
    res.status(500).json({ error: 'Error adding project path: ' + error.message });
  }
});

// Remove project path from workspace
app.delete('/api/workspaces/:id/paths', async (req, res) => {
  try {
    const { id } = req.params;
    const { path: projectPath } = req.body;

    if (!projectPath || typeof projectPath !== 'string') {
      return res.status(400).json({ error: 'Project path is required' });
    }

    const workspace = config.workspaces?.find(ws => ws.id === id);
    if (!workspace) {
      return res.status(404).json({ error: 'Workspace not found' });
    }

    if (workspace.projectPaths.length <= 1) {
      return res.status(400).json({ error: 'Cannot remove the last project path from workspace' });
    }

    const pathIndex = workspace.projectPaths.indexOf(projectPath);
    if (pathIndex === -1) {
      return res.status(404).json({ error: 'Project path not found in workspace' });
    }

    workspace.projectPaths.splice(pathIndex, 1);

    // Save to config.local.json
    await fs.writeFile('./config.local.json', JSON.stringify(config, null, 2), 'utf8');

    // Update file watchers to stop monitoring the removed project path
    setupFileWatchers();

    res.json(workspace);
  } catch (error) {
    console.error('[WORKSPACE] Error removing project path:', error);
    res.status(500).json({ error: 'Error removing project path: ' + error.message });
  }
});

// Handle enabler reparenting by updating capability enabler lists
async function handleEnablerReparenting(enablerId, enablerName, oldCapabilityId, newCapabilityId, enablerDescription = null) {
  try {
    console.log(`[REPARENTING] Moving enabler ${enablerId} from ${oldCapabilityId} to ${newCapabilityId}`);

    const configPaths = getConfigPaths(config);

    // Remove enabler from old capability if specified
    if (oldCapabilityId) {
      await removeEnablerFromCapability(oldCapabilityId, enablerId, enablerName, configPaths.projectPaths);
    }

    // Add enabler to new capability if specified
    if (newCapabilityId) {
      await addEnablerToCapability(newCapabilityId, enablerId, enablerName, configPaths.projectPaths, enablerDescription);
    }

    console.log(`[REPARENTING] Successfully reparented enabler ${enablerId}`);
  } catch (error) {
    console.error(`[REPARENTING] Error handling enabler reparenting:`, error);
    throw error;
  }
}

async function removeEnablerFromCapability(capabilityId, enablerId, enablerName, projectPaths) {
  try {
    // Find the capability file
    const capabilityFile = await findCapabilityFile(capabilityId, projectPaths);
    if (!capabilityFile) {
      console.warn(`[REPARENTING] Could not find capability file for ${capabilityId}`);
      return;
    }
    
    // Read and parse the capability file
    const content = await fs.readFile(capabilityFile, 'utf8');
    const lines = content.split('\n');
    
    // Find and remove the enabler from the enablers table
    let inEnablersSection = false;
    let inEnablersTable = false;
    const updatedLines = [];
    
    for (let i = 0; i < lines.length; i++) {
      const line = lines[i];
      
      if (line.trim() === '## Enablers') {
        inEnablersSection = true;
        updatedLines.push(line);
        continue;
      }
      
      if (inEnablersSection && line.startsWith('## ')) {
        inEnablersSection = false;
        inEnablersTable = false;
      }
      
      if (inEnablersSection && line.includes('| Enabler ID |')) {
        inEnablersTable = true;
        updatedLines.push(line);
        continue;
      }
      
      if (inEnablersTable && line.includes('|') && line.includes(enablerId)) {
        // Skip this line (remove the enabler)
        console.log(`[REPARENTING] Removed enabler ${enablerId} from capability ${capabilityId}`);
        continue;
      }
      
      updatedLines.push(line);
    }

    // Write the updated content back
    await fs.writeFile(capabilityFile, updatedLines.join('\n'), 'utf8');
    console.log(`[REPARENTING] Updated capability file: ${capabilityFile}`);

    // Broadcast file change for the capability file to trigger client refresh
    broadcastFileChange('change', capabilityFile);
    console.log(`[REPARENTING] Broadcasted capability file change: ${path.basename(capabilityFile)}`);
  } catch (error) {
    console.error(`[REPARENTING] Error removing enabler from capability ${capabilityId}:`, error);
  }
}

async function addEnablerToCapability(capabilityId, enablerId, enablerName, projectPaths, enablerDescription = null) {
  try {
    // Find the capability file
    const capabilityFile = await findCapabilityFile(capabilityId, projectPaths);
    if (!capabilityFile) {
      console.warn(`[REPARENTING] Could not find capability file for ${capabilityId}`);
      return;
    }
    
    // Read and parse the capability file
    const content = await fs.readFile(capabilityFile, 'utf8');
    const lines = content.split('\n');
    
    // Find the enablers table and add the new enabler
    let inEnablersSection = false;
    let lastTableLineIndex = -1;
    let foundTableHeader = false;
    const updatedLines = [];
    
    for (let i = 0; i < lines.length; i++) {
      const line = lines[i];
      
      if (line.trim() === '## Enablers') {
        inEnablersSection = true;
        foundTableHeader = false;
      }
      
      if (inEnablersSection && line.startsWith('## ') && !line.startsWith('## Enablers')) {
        inEnablersSection = false;
      }
      
      // Look for the enablers table header (more flexible matching)
      if (inEnablersSection && line.includes('Enabler ID') && line.includes('|')) {
        foundTableHeader = true;
        console.log(`[REPARENTING] Found enablers table header: ${line.trim()}`);
      }
      
      // Track the last row in the enablers table
      if (inEnablersSection && foundTableHeader && line.includes('|') && 
          !line.includes('Enabler ID') && !line.includes('---') && 
          line.trim() !== '' && line.trim() !== '|') {
        lastTableLineIndex = updatedLines.length;
        console.log(`[REPARENTING] Found table row at index ${lastTableLineIndex}: ${line.trim()}`);
      }
      
      updatedLines.push(line);
    }
    
    // Add the new enabler row after the last table row or after the header if no rows exist
    if (foundTableHeader) {
      const description = enablerDescription || enablerName;
      const newEnablerRow = `| ${enablerId} | ${description} |`;
      
      if (lastTableLineIndex >= 0) {
        // Insert after the last row
        updatedLines.splice(lastTableLineIndex + 1, 0, newEnablerRow);
        console.log(`[REPARENTING] Added enabler ${enablerId} to capability ${capabilityId} after existing rows`);
      } else {
        // No existing rows - find the table header and insert after the separator
        for (let i = 0; i < updatedLines.length; i++) {
          if (updatedLines[i].includes('Enabler ID') && updatedLines[i].includes('|')) {
            // Look for the separator line after the header
            if (i + 1 < updatedLines.length && updatedLines[i + 1].includes('---')) {
              updatedLines.splice(i + 2, 0, newEnablerRow);
              console.log(`[REPARENTING] Added enabler ${enablerId} to capability ${capabilityId} as first row`);
              break;
            }
          }
        }
      }
    } else {
      console.warn(`[REPARENTING] Could not find enablers table in capability ${capabilityId}. InSection: ${inEnablersSection}, FoundHeader: ${foundTableHeader}`);
      
      // Debug: Print the content structure
      console.log('[REPARENTING] Capability file structure:');
      updatedLines.forEach((line, index) => {
        if (line.includes('Enabler') || line.startsWith('##')) {
          console.log(`  ${index}: ${line}`);
        }
      });
    }

    // Write the updated content back
    await fs.writeFile(capabilityFile, updatedLines.join('\n'), 'utf8');
    console.log(`[REPARENTING] Updated capability file: ${capabilityFile}`);

    // Broadcast file change for the capability file to trigger client refresh
    broadcastFileChange('change', capabilityFile);
    console.log(`[REPARENTING] Broadcasted capability file change: ${path.basename(capabilityFile)}`);
  } catch (error) {
    console.error(`[REPARENTING] Error adding enabler to capability ${capabilityId}:`, error);
  }
}

async function findCapabilityFile(capabilityId, projectPaths) {
  try {
    for (const projectPath of projectPaths) {
      const resolvedPath = path.resolve(projectPath);
      if (!await fs.pathExists(resolvedPath)) {
        continue;
      }

      const files = await fs.readdir(resolvedPath);
      const capabilityFiles = files.filter(file => file.endsWith('-capability.md'));

      for (const file of capabilityFiles) {
        const filePath = path.join(resolvedPath, file);
        const content = await fs.readFile(filePath, 'utf8');

        // Check if this capability file contains the target ID
        if (content.includes(`**ID**: ${capabilityId}`)) {
          return filePath;
        }
      }
    }

    return null;
  } catch (error) {
    console.error(`[REPARENTING] Error finding capability file for ${capabilityId}:`, error);
    return null;
  }
}

// Open file explorer to document directory
app.post('/api/open-explorer', async (req, res) => {
  try {
    const { filePath } = req.body;

    if (!filePath) {
      return res.status(400).json({ error: 'File path is required' });
    }

    // Find the file using existing findFileInProjectPaths function
    const configPaths = getConfigPaths(config);
    let cleanFilePath = filePath;

    // Remove common prefixes
    if (filePath.startsWith('specifications/')) {
      cleanFilePath = filePath.replace('specifications/', '');
    }

    const fileLocation = await findFileInProjectPaths(cleanFilePath, configPaths.projectPaths);

    if (!fileLocation) {
      return res.status(404).json({ error: 'File not found in project paths' });
    }

    const directoryPath = path.dirname(fileLocation.fullPath);

    // Platform-specific command to open file explorer
    let command: string;
    if (process.platform === 'win32') {
      // Windows: Open Explorer to the directory
      command = `explorer "${directoryPath}"`;
    } else if (process.platform === 'darwin') {
      // macOS: Open Finder to the directory
      command = `open "${directoryPath}"`;
    } else {
      // Linux: Try common file managers
      command = `xdg-open "${directoryPath}"`;
    }

    // Execute the command without waiting for callback (fire and forget)
    exec(command, (error) => {
      if (error) {
        logger.error('Failed to open file explorer:', error);
      } else {
        logger.info(`Opened file explorer to: ${directoryPath}`);
      }
    });

    // Return success immediately since opening explorer is a "fire and forget" operation
    res.json({ success: true, directory: directoryPath });

  } catch (error) {
    logger.error('Error opening file explorer:', error);
    res.status(500).json({ error: 'Internal server error' });
  }
});

// Shutdown server endpoint
app.post('/api/shutdown', (req, res) => {
  console.log('Shutdown request received');
  res.json({ message: 'Server shutting down...' });
  
  // Close server gracefully
  setTimeout(() => {
    console.log('Anvil server shutting down gracefully');
    if (fileWatcher) {
      console.log('[FILE-WATCH] Closing file watcher');
      fileWatcher.close();
    }
    process.exit(0);
  }, 100);
});

// Discovery Analysis Functions
async function analyzeTextForDiscovery(inputText) {
  try {
    console.log('[DISCOVERY] Starting analysis of input text');

    // Extract key information patterns
    const capabilities = await extractCapabilities(inputText);
    const enablers = await extractEnablers(inputText);
    const summary = generateAnalysisSummary(inputText, capabilities, enablers);

    return {
      capabilities,
      enablers,
      summary,
      originalText: inputText
    };
  } catch (error) {
    console.error('[DISCOVERY] Analysis error:', error);
    throw new Error('Failed to analyze text: ' + error.message);
  }
}

async function extractCapabilities(text) {
  const capabilities = [];

  // Look for high-level features, systems, or major functionality
  const capabilityPatterns = [
    /(?:^|\n)#\s+(.+?)(?:\n|$)/g, // Main headers
    /(?:capability|system|platform|service):\s*(.+?)(?:\n|$)/gi,
    /(?:we need|build|create|implement)\s+(?:a|an)?\s*(.+?)(?:\s+(?:system|platform|service|capability))/gi,
    /(?:main|primary|core)\s+(?:feature|functionality|system):\s*(.+?)(?:\n|$)/gi
  ];

  for (let patternIndex = 0; patternIndex < capabilityPatterns.length; patternIndex++) {
    const pattern = capabilityPatterns[patternIndex];
    let match;
    while ((match = pattern.exec(text)) !== null) {
      const name = match[1].trim();
      if (name && name.length > 3 && name.length < 100) {
        const id = await generateCapabilityId();
        capabilities.push({
          id,
          name: capitalizeFirst(name),
          description: extractDescriptionFromContext(text, name),
          enablers: []
        });
      }
    }
  }

  // If no patterns found, create a default capability from the title or first line
  if (capabilities.length === 0) {
    const firstLine = text.split('\n')[0].replace(/^#+\s*/, '').trim();
    if (firstLine) {
      capabilities.push({
        id: await generateCapabilityId(),
        name: capitalizeFirst(firstLine),
        description: 'Auto-generated capability from discovery analysis',
        enablers: []
      });
    }
  }

  return capabilities.slice(0, 5); // Limit to 5 capabilities
}

async function extractEnablers(text) {
  const enablers = [];

  // Look for specific features, components, or implementation details
  const enablerPatterns = [
    /(?:^|\n)##\s+(.+?)(?:\n|$)/g, // Sub-headers
    /(?:^|\n)-\s+(.+?)(?:\n|$)/g, // Bullet points
    /(?:feature|component|module|service):\s*(.+?)(?:\n|$)/gi,
    /(?:includes?|features?|supports?):\s*(.+?)(?:\n|$)/gi,
    /(?:^|\n)\*\s+(.+?)(?:\n|$)/g, // Asterisk bullet points
    /(?:implement|create|build|add)\s+(.+?)(?:\s+(?:feature|component|functionality))/gi
  ];

  for (let patternIndex = 0; patternIndex < enablerPatterns.length; patternIndex++) {
    const pattern = enablerPatterns[patternIndex];
    let match;
    while ((match = pattern.exec(text)) !== null) {
      const name = match[1].trim();
      if (name && name.length > 3 && name.length < 100 && !isGenericTerm(name)) {
        const id = await generateEnablerId();
        enablers.push({
          id,
          name: capitalizeFirst(name),
          description: extractDescriptionFromContext(text, name),
          requirements: extractRequirements(text, name)
        });
      }
    }
  }

  return [...new Map(enablers.map(e => [e.name.toLowerCase(), e])).values()].slice(0, 10); // Remove duplicates, limit to 10
}

function extractDescriptionFromContext(text, itemName) {
  // Try to find sentences that mention the item
  const sentences = text.split(/[.!?]+/);
  for (const sentence of sentences) {
    if (sentence.toLowerCase().includes(itemName.toLowerCase()) && sentence.length > itemName.length + 10) {
      return sentence.trim();
    }
  }
  return `${itemName} functionality as described in the requirements`;
}

function extractRequirements(text, enablerName) {
  const requirements = [];

  // Look for requirement-like statements near the enabler name
  const lines = text.split('\n');
  const enablerLineIndex = lines.findIndex(line =>
    line.toLowerCase().includes(enablerName.toLowerCase())
  );

  if (enablerLineIndex !== -1) {
    // Look at following lines for requirements
    for (let i = enablerLineIndex + 1; i < Math.min(enablerLineIndex + 5, lines.length); i++) {
      const line = lines[i].trim();
      if (line.match(/^\s*[-*]\s+/) || line.match(/^\s*\d+\.\s+/)) {
        const req = line.replace(/^\s*[-*\d.]\s*/, '').trim();
        if (req.length > 10 && req.length < 150) {
          requirements.push(req);
        }
      }
    }
  }

  return requirements.slice(0, 5); // Limit to 5 requirements per enabler
}

function generateAnalysisSummary(text, capabilities, enablers) {
  const wordCount = text.split(/\s+/).length;
  return `Analyzed ${wordCount} words and identified ${capabilities.length} capabilities and ${enablers.length} enablers. The system appears to focus on ${capabilities.map(c => c.name).join(', ')} with supporting features including ${enablers.slice(0, 3).map(e => e.name).join(', ')}.`;
}

function isGenericTerm(term) {
  const genericTerms = ['features', 'functionality', 'system', 'platform', 'service', 'component', 'module', 'api', 'interface', 'data', 'user', 'admin'];
  return genericTerms.some(generic => term.toLowerCase().includes(generic) && term.split(' ').length === 1);
}

function capitalizeFirst(str) {
  return str.charAt(0).toUpperCase() + str.slice(1);
}

async function findCapabilityById(capabilityId) {
  try {
    const configPaths = getConfigPaths(config);

    for (const projectPath of configPaths.projectPaths) {
      const resolvedPath = path.resolve(projectPath);

      if (await fs.pathExists(resolvedPath)) {
        const files = await fs.readdir(resolvedPath);

        for (const file of files) {
          if (file.endsWith('-capability.md')) {
            const filePath = path.join(resolvedPath, file);
            const content = await fs.readFile(filePath, 'utf8');
            const metadata = extractMetadata(content);

            if (metadata.id === capabilityId) {
              return {
                id: metadata.id,
                name: metadata.name,
                path: filePath,
                metadata
              };
            }
          }
        }
      }
    }

    return null;
  } catch (error) {
    console.error('[DISCOVERY] Error finding capability by ID:', error);
    return null;
  }
}

async function createDocumentFromDiscovery(type: string, documentData: any, context: { parentCapabilityPath?: string } = {}) {
  try {
    let targetDirectory;

    // For enablers, try to use the same directory as the parent capability
    if (type === 'enabler' && context.parentCapabilityPath) {
      targetDirectory = path.dirname(context.parentCapabilityPath);
      console.log('[DISCOVERY] Using capability directory for enabler:', targetDirectory);
    } else if (type === 'enabler' && documentData.capabilityId) {
      // Try to find the capability by ID to get its directory
      const capability = await findCapabilityById(documentData.capabilityId);
      if (capability && capability.path) {
        targetDirectory = path.dirname(capability.path);
        console.log('[DISCOVERY] Found capability directory by ID:', targetDirectory);
      }
    }

    // Fallback to default project path
    if (!targetDirectory) {
      const configPaths = getConfigPaths(config);
      targetDirectory = path.resolve(configPaths.projectPaths[0]);
      console.log('[DISCOVERY] Using default project path:', targetDirectory);
    }

    let fileName;
    let content;

    if (type === 'capability') {
      // Remove prefix from ID (CAP- or ENB-) to get just the number
      const numericId = documentData.id.replace(/^(CAP|ENB)-/i, '');
      fileName = `${numericId}-capability.md`;
      content = await generateCapabilityContentFromDiscovery(documentData);
    } else if (type === 'enabler') {
      // Remove prefix from ID (CAP- or ENB-) to get just the number
      const numericId = documentData.id.replace(/^(CAP|ENB)-/i, '');
      fileName = `${numericId}-enabler.md`;
      content = await generateEnablerContentFromDiscovery(documentData);
    } else {
      throw new Error('Invalid document type');
    }

    const filePath = path.join(targetDirectory, fileName);

    // Check if file already exists
    if (await fs.pathExists(filePath)) {
      throw new Error(`File ${fileName} already exists`);
    }

    await fs.writeFile(filePath, content, 'utf8');
    console.log('[DISCOVERY] Created document:', fileName);

    return {
      success: true,
      fileName,
      type,
      id: documentData.id
    };
  } catch (error) {
    console.error('[DISCOVERY] Document creation error:', error);
    throw error;
  }
}

async function generateCapabilityContentFromDiscovery(capabilityData) {
  const currentDate = new Date().toISOString().split('T')[0];

  return `# ${capabilityData.name}

## Metadata
- **Name**: ${capabilityData.name}
- **Type**: Capability
- **ID**: ${capabilityData.id}
- **Status**: In Draft
- **Approval**: Not Approved
- **Priority**: Medium
- **Owner**: Product Team
- **Analysis Review**: Required
- **Design Review**: Required
- **Code Review**: Not Required
- **Created Date**: ${currentDate}
- **Last Updated**: ${currentDate}
- **Version**: ${version.version}

## Business Overview
### Purpose
${capabilityData.description}

### Business Value
This capability provides strategic business value by enabling ${capabilityData.name.toLowerCase()} functionality for end users.

## Architecture Overview
### High-Level Design
The ${capabilityData.name} capability will be implemented as a modular system supporting scalable operations.

### Dependencies
- System Infrastructure
- Data Management Layer
- User Interface Framework

## Enabler Dependencies
${capabilityData.enablers && capabilityData.enablers.length > 0 ?
  capabilityData.enablers.map(enabler => `| ${enabler} | Supporting functionality | Medium |`).join('\n') :
  '| TBD | To be determined | Medium |'
}

*Generated from Discovery analysis*`;
}

async function generateEnablerContentFromDiscovery(enablerData) {
  const currentDate = new Date().toISOString().split('T')[0];

  return `# ${enablerData.name}

## Metadata
- **Name**: ${enablerData.name}
- **Type**: Enabler
- **ID**: ${enablerData.id}
- **Capability ID**: TBD
- **Status**: In Draft
- **Approval**: Not Approved
- **Priority**: Medium
- **Owner**: Product Team
- **Developer**: Development Team
- **Created Date**: ${currentDate}
- **Last Updated**: ${currentDate}
- **Version**: ${version.version}

## Technical Overview
### Purpose
${enablerData.description}

## Functional Requirements
${enablerData.requirements && enablerData.requirements.length > 0 ?
  enablerData.requirements.map((req, index) => `| FR-${String(index + 1).padStart(3, '0')} | ${req} | High | Not Started |`).join('\n') :
  '| FR-001 | Core functionality requirement | High | Not Started |'
}

## Non-Functional Requirements
| ID | Requirement | Priority | Status |
|----|-------------|----------|--------|
| NFR-001 | Performance and scalability | High | Not Started |
| NFR-002 | Security and data protection | High | Not Started |
| NFR-003 | Maintainability and documentation | Medium | Not Started |

*Generated from Discovery analysis*`;
}

// Serve React app for all non-API routes
app.get('*', (req, res) => {
  if (!req.path.startsWith('/api')) {
    res.sendFile(path.join(__dirname, 'dist', 'index.html'));
  }
});

// Create HTTP server for WebSocket support
const server = http.createServer(app);

// Initialize WebSocket server
wss = new WebSocket.Server({ server });

// WebSocket connection handler
wss.on('connection', (ws) => {
  console.log('Client connected to WebSocket');

  ws.on('close', () => {
    console.log('Client disconnected from WebSocket');
  });

  // Send initial connection acknowledgment
  ws.send(JSON.stringify({ type: 'connected', message: 'WebSocket connected' }));
});

// Function to broadcast file changes to all connected clients
function broadcastFileChange(changeType, filePath) {
  if (wss) {
    const message = JSON.stringify({
      type: 'file-change',
      changeType, // 'add', 'change', 'unlink'
      filePath
    });

    wss.clients.forEach((client) => {
      if (client.readyState === WebSocket.OPEN) {
        client.send(message);
      }
    });
  }
}

// Function to setup file watchers for markdown files
function setupFileWatchers() {
  if (fileWatcher) {
    console.log('Closing existing file watcher...');
    fileWatcher.close();
  }

  try {
    const configPaths = getConfigPaths(config);

    console.log('Setting up file watchers for .md files in paths:', configPaths.projectPaths);

    // Test if directories exist and find actual .md files
    const allMdFiles = [];
    configPaths.projectPaths.forEach(p => {
      const exists = fs.existsSync(p);
      console.log(`Testing directory access: ${p}`, exists ? 'EXISTS' : 'NOT FOUND');

      if (exists) {
        try {
          const files = fs.readdirSync(p);
          const mdFiles = files
            .filter(file => file.endsWith('.md') && !file.includes('backup'))
            .map(file => path.join(p, file));
          allMdFiles.push(...mdFiles);
          console.log(`Found .md files in ${p}:`, files.filter(file => file.endsWith('.md') && !file.includes('backup')));
        } catch (err) {
          console.error(`Error reading directory ${p}:`, err.message);
        }
      }
    });

    console.log('All .md files to watch:', allMdFiles);

    // Watch the directories and all existing .md files
    const watchTargets = [...configPaths.projectPaths, ...allMdFiles];

    fileWatcher = chokidar.watch(watchTargets, {
      persistent: true,
      ignoreInitial: true,
      usePolling: true,
      interval: 1000,
      ignored: [
        '**/backup/**',
        '**/backup',
        /backup/
      ],
      awaitWriteFinish: {
        stabilityThreshold: 300,
        pollInterval: 100
      }
    });

    fileWatcher
      .on('ready', () => {
        console.log('File watcher is ready. Watching for changes...');
        console.log('Watched files:', fileWatcher.getWatched());
      })
      .on('add', (filePath) => {
        console.log('File added:', filePath);
        if (filePath.endsWith('.md')) {
          broadcastFileChange('add', filePath);
        }
      })
      .on('change', (filePath) => {
        console.log('File changed:', filePath);
        if (filePath.endsWith('.md')) {
          broadcastFileChange('change', filePath);
        }
      })
      .on('unlink', (filePath) => {
        console.log('File removed:', filePath);
        if (filePath.endsWith('.md')) {
          broadcastFileChange('unlink', filePath);
        }
      })
      .on('error', (error) => {
        console.error('File watcher error:', error);
        // Try polling mode if native watching fails
        console.log('Retrying with polling mode...');
        setupFileWatchersWithPolling();
      });

  } catch (error) {
    console.error('Failed to setup file watchers:', error);
    // Fallback to polling mode
    setupFileWatchersWithPolling();
  }
}

// Fallback function for polling mode
function setupFileWatchersWithPolling() {
  if (fileWatcher) {
    fileWatcher.close();
  }

  try {
    const configPaths = getConfigPaths(config);

    console.log('Setting up file watchers with POLLING for .md files in paths:', configPaths.projectPaths);

    // Test if directories exist and find actual .md files
    const allMdFiles = [];
    configPaths.projectPaths.forEach(p => {
      const exists = fs.existsSync(p);
      console.log(`Testing directory access (POLLING): ${p}`, exists ? 'EXISTS' : 'NOT FOUND');

      if (exists) {
        try {
          const files = fs.readdirSync(p);
          const mdFiles = files
            .filter(file => file.endsWith('.md') && !file.includes('backup'))
            .map(file => path.join(p, file));
          allMdFiles.push(...mdFiles);
          console.log(`Found .md files (POLLING) in ${p}:`, files.filter(file => file.endsWith('.md') && !file.includes('backup')));
        } catch (err) {
          console.error(`Error reading directory (POLLING) ${p}:`, err.message);
        }
      }
    });

    console.log('All .md files to watch (POLLING):', allMdFiles);

    // Watch the directories and all existing .md files
    const watchTargets = [...configPaths.projectPaths, ...allMdFiles];

    fileWatcher = chokidar.watch(watchTargets, {
      persistent: true,
      ignoreInitial: true,
      usePolling: true, // Force polling mode
      interval: 1000, // Poll every second
      ignored: [
        '**/backup/**',
        '**/backup',
        /backup/
      ],
      awaitWriteFinish: {
        stabilityThreshold: 300,
        pollInterval: 100
      }
    });

    fileWatcher
      .on('ready', () => {
        console.log('File watcher (POLLING) is ready. Watching for changes...');
      })
      .on('add', (filePath) => {
        console.log('File added (POLLING):', filePath);
        if (filePath.endsWith('.md')) {
          broadcastFileChange('add', filePath);
        }
      })
      .on('change', (filePath) => {
        console.log('File changed (POLLING):', filePath);
        if (filePath.endsWith('.md')) {
          broadcastFileChange('change', filePath);
        }
      })
      .on('unlink', (filePath) => {
        console.log('File removed (POLLING):', filePath);
        if (filePath.endsWith('.md')) {
          broadcastFileChange('unlink', filePath);
        }
      })
      .on('error', (error) => {
        console.error('File watcher (POLLING) error:', error);
      });

  } catch (error) {
    console.error('Failed to setup file watchers with polling:', error);
  }
}

// Graceful shutdown handling
function gracefulShutdown() {
  console.log('Shutting down gracefully...');

  if (fileWatcher) {
    fileWatcher.close();
  }

  if (wss) {
    wss.clients.forEach((client) => {
      client.close();
    });
    wss.close();
  }

  server.close(() => {
    console.log('Server closed');
    process.exit(0);
  });
}

process.on('SIGTERM', gracefulShutdown);
process.on('SIGINT', gracefulShutdown);

// Initialize authentication database
console.log('[AUTH] Initializing authentication database...');
initializeDatabase();
console.log('[AUTH] Authentication database initialized');

server.listen(PORT, () => {
  logger.info(`Anvil server running`, {
    version: version.version,
    port: PORT,
    url: `http://localhost:${PORT}`,
    executionId: logger.getExecutionId()
  });

  // Setup file watchers after server starts
  setupFileWatchers();
});<|MERGE_RESOLUTION|>--- conflicted
+++ resolved
@@ -33,14 +33,10 @@
   Config, ConfigPaths, DocumentItem, DocumentMetadata, Enabler, EnablerData,
   Capability, FileLocation, VersionInfo, Dependency
 } from './types/server-types';
-<<<<<<< HEAD
 import rateLimit from 'express-rate-limit';
 import { initializeDatabase, getUserByUsername, updateLastLogin } from './utils/database';
 import { generateToken, validateToken, extractToken } from './utils/auth';
 import { verifyPassword } from './utils/password';
-=======
-import { chatService } from './services/chatService';
->>>>>>> 59dac035
 
 // File watcher variable for graceful shutdown
 let fileWatcher: FSWatcher | null = null;
